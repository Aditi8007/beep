--- conflicted
+++ resolved
@@ -1,12 +1,13 @@
-<<<<<<< HEAD
-=======
 v2022.7.1.18
 ------------
-* Update Novonix file ingestion #611 and #630 
-* Update datasplitter function #615 
-
-
->>>>>>> ee55df5c
+* Update Novonix file ingestion #611 and #630
+
+v2022.7.1.11
+------------
+* Update readme
+* All Novonix files to structure
+* Add ExclusionCriteria and Datasplitter functions
+
 v2022.5.2.14
 ------------
 * Update beep contribution guideline
@@ -22,8 +23,6 @@
 ------------
 * Setup featurizers and tests
 * Added initial files for intracell analysis update
-
-
 
 v2022.1.24.16
 -------------
