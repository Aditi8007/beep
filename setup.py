--- conflicted
+++ resolved
@@ -21,15 +21,9 @@
 
 setup(name="beep",
       url="https://github.com/TRI-AMDD/beep",
-<<<<<<< HEAD
       version="2020.10.19.20",
-      description=DESCRIPTION,
-      long_description=LONG_DESCRIPTION,
-=======
-      version="2020.10.14.21",
       description=description,
       long_description=long_description,
->>>>>>> c711eca2
       long_description_content_type='text/markdown',
       packages=find_packages(),
       install_requires=reqs,
