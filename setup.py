--- conflicted
+++ resolved
@@ -40,11 +40,9 @@
                         "python-dateutil==2.8.0",
                         "xmltodict==0.12.0",
                         "tables==3.6.1",
-<<<<<<< HEAD
                         "pydash==4.5.0",
-=======
                         "lmfit==1.0.1"
->>>>>>> a4c36139
+
                         ],
       extras_require={
           "tests": ["pytest",
