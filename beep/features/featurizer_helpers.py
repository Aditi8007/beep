#!/usr/bin/env python3
#  Copyright (c) 2019 Toyota Research Institute

"""
Helper functions for generating features in beep.featurize module
All methods are currently lumped into this script.
"""


import pandas as pd
import numpy as np
import matplotlib as plt
from scipy import signal
from lmfit import models
from scipy.interpolate import interp1d
from scipy.optimize import curve_fit


<<<<<<< HEAD
def isolate_dQdV_peaks(
    processed_cycler_run,
    diag_nr,
    charge_y_n,
    max_nr_peaks,
    rpt_type,
    half_peak_width=0.075,
):
=======
def isolate_dQdV_peaks(processed_cycler_run, diag_nr, charge_y_n, cwt_range, max_nr_peaks, rpt_type, half_peak_width=0.075):
>>>>>>> dcd2a792
    """
    Determine the number of cycles to reach a certain level of degradation

    Args:
        processed_cycler_run: processed_cycler_run (beep.structure.ProcessedCyclerRun): information about cycler run
        rpt_type: string indicating which rpt to pick
        charge_y_n: if 1 (default), takes charge dQdV, if 0, takes discharge dQdV
        diag_nr: if 1 (default), takes dQdV of 1st RPT past the initial diagnostic
        cwt_range: range for scaling parameter to use in Continuous Wave Transform method - used for peak finding
    Returns:
        dataframe with Voltage and dQdV columns for charge or discharge curve in the rpt_type diagnostic cycle.
        The peaks will be isolated
    """

    rpt_type_data = processed_cycler_run.diagnostic_interpolated[
        (processed_cycler_run.diagnostic_interpolated.cycle_type == rpt_type)
    ]
    cycles = rpt_type_data.cycle_index.unique()

    # Take charge or discharge from cycle 'diag_nr'
    data = pd.DataFrame({"dQdV": [], "voltage": []})

    if charge_y_n == 1:
        data.dQdV = rpt_type_data[
            (rpt_type_data.cycle_index == cycles[diag_nr])
            & (rpt_type_data.step_type == 0)
        ].charge_dQdV.values
        data.voltage = rpt_type_data[
            (rpt_type_data.cycle_index == cycles[diag_nr])
            & (rpt_type_data.step_type == 0)
        ].voltage.values
    elif charge_y_n == 0:
        data.dQdV = rpt_type_data[
            (rpt_type_data.cycle_index == cycles[diag_nr])
            & (rpt_type_data.step_type == 1)
        ].discharge_dQdV.values
        data.voltage = rpt_type_data[
            (rpt_type_data.cycle_index == cycles[diag_nr])
            & (rpt_type_data.step_type == 1)
        ].voltage.values
        # Turn values to positive temporarily
        data.dQdV = -data.dQdV
    else:
        raise NotImplementedError("Charge_y_n must be either 0 or 1")

    # Remove NaN from x and y
    data = data.dropna()

    # Reset x and y to values without NaNs
    x = data.voltage
    y = data.dQdV

    # Remove strong outliers
    upper_limit = (
        y.sort_values().tail(round(0.01 * len(y))).mean() + y.sort_values().mean()
    )
    data = data[(y < upper_limit)]

    # Reset x and y to values without outliers
    x = data.voltage
    y = data.dQdV

    # Filter out the x values of the peaks only
    no_filter_data = data

    # Find peaks
    peak_indices = signal.find_peaks_cwt(y, cwt_range)[-max_nr_peaks:]

    peak_voltages = {}
    peak_dQdVs = {}

    for count, i in enumerate(peak_indices):
        temp_filter_data = no_filter_data[
            ((x > x.iloc[i] - half_peak_width) & (x < x.iloc[i] + half_peak_width))
        ]
        peak_voltages[count] = x.iloc[i]
        peak_dQdVs[count] = y.iloc[i]

        if count == 0:
            filter_data = temp_filter_data
        else:
            filter_data = filter_data.append(temp_filter_data)

    return filter_data, no_filter_data, peak_voltages, peak_dQdVs


def generate_model(spec):
    """
    Method that generates a model to fit the RPT data to for peak extraction, using spec dictionary
    :param spec (dict): dictionary containing X, y model types.
    :return: composite model objects of lmfit Model class and a parameter object as defined in lmfit.
    """
    composite_model = None
    params = None
    x = spec["x"]
    y = spec["y"]
    x_min = np.min(x)
    x_max = np.max(x)
    x_range = x_max - x_min
    y_max = np.max(y)
    for i, basis_func in enumerate(spec["model"]):
        prefix = f"m{i}_"

        # models is an lmfit object
        model = getattr(models, basis_func["type"])(prefix=prefix)
        if basis_func["type"] in [
            "GaussianModel",
            "LorentzianModel",
            "VoigtModel",
        ]:  # for now VoigtModel has gamma constrained to sigma
            model.set_param_hint("sigma", min=1e-6, max=x_range)
            model.set_param_hint("center", min=x_min, max=x_max)
            model.set_param_hint("height", min=1e-6, max=1.1 * y_max)
            model.set_param_hint("amplitude", min=1e-6)

            default_params = {
                prefix + "center": x_min + x_range * np.random.randn(),
                prefix + "height": y_max * np.random.randn(),
                prefix + "sigma": x_range * np.random.randn(),
            }
        else:
            raise NotImplementedError(f'model {basis_func["type"]} not implemented yet')
        if "help" in basis_func:  # allow override of settings in parameter
            for param, options in basis_func["help"].items():
                model.set_param_hint(param, **options)
        model_params = model.make_params(
            **default_params, **basis_func.get("params", {})
        )
        if params is None:
            params = model_params
        else:
            params.update(model_params)
        if composite_model is None:
            composite_model = model
        else:
            composite_model = composite_model + model
    return composite_model, params


def update_spec_from_peaks(
    spec, model_indices, peak_voltages, peak_dQdVs, peak_widths=(10,), **kwargs
):
    x = spec["x"]
    x_range = np.max(x) - np.min(x)

    for i, j, model_index in zip(peak_voltages, peak_dQdVs, model_indices):
        model = spec["model"][model_index]

        if model["type"] in ["GaussianModel", "LorentzianModel", "VoigtModel"]:
            params = {
                "height": peak_dQdVs[j],
                "sigma": x_range / len(x) * np.min(peak_widths),
                "center": peak_voltages[i],
            }
            if "params" in model:
                model.update(params)
            else:
                model["params"] = params
        else:
            raise NotImplementedError(f'model {basis_func["type"]} not implemented yet')
    return


<<<<<<< HEAD
def generate_dQdV_peak_fits(
    processed_cycler_run, rpt_type, diag_nr, charge_y_n, plotting_y_n=0, max_nr_peaks=4
):
=======
def generate_dQdV_peak_fits(processed_cycler_run, rpt_type, diag_nr, charge_y_n, plotting_y_n=0, max_nr_peaks=4, cwt_range = np.arange(10,30)):
>>>>>>> dcd2a792
    """
    Generate fits characteristics from dQdV peaks

    Args:
        processed_cycler_run: processed_cycler_run (beep.structure.ProcessedCyclerRun)
        diag_nr: if 1, takes dQdV of 1st RPT past the initial diagnostic, 0 (default) is initial dianostic
        charge_y_n: if 1 (default), takes charge dQdV, if 0, takes discharge dQdV


    Returns:
        dataframe with Amplitude, mu and sigma of fitted peaks
    """
    # Uses isolate_dQdV_peaks function to filter out peaks and returns x(Volt) and y(dQdV) values from peaks

<<<<<<< HEAD
    data, no_filter_data, peak_voltages, peak_dQdVs = isolate_dQdV_peaks(
        processed_cycler_run,
        rpt_type=rpt_type,
        charge_y_n=charge_y_n,
        diag_nr=diag_nr,
        max_nr_peaks=max_nr_peaks,
        half_peak_width=0.07,
    )
=======
    data, no_filter_data, peak_voltages, peak_dQdVs = isolate_dQdV_peaks(processed_cycler_run, rpt_type=rpt_type,
                                                                         charge_y_n=charge_y_n, diag_nr=diag_nr,
                                                                         cwt_range = cwt_range,
                                                                         max_nr_peaks=max_nr_peaks,
                                                                         half_peak_width=0.07)
>>>>>>> dcd2a792

    no_filter_x = no_filter_data.voltage
    no_filter_y = no_filter_data.dQdV

    # Setting spec for gaussian model generation

    x = data.voltage
    y = data.dQdV

    # Set construct spec using number of peaks
    model_types = []
    for i in np.arange(max_nr_peaks):
        model_types.append({"type": "GaussianModel", "help": {"sigma": {"max": 0.1}}})

    spec = {"x": x, "y": y, "model": model_types}

    # Update spec using the found peaks
    update_spec_from_peaks(spec, np.arange(max_nr_peaks), peak_voltages, peak_dQdVs)
    if plotting_y_n:
        fig, ax = plt.subplots()
        ax.scatter(spec["x"], spec["y"], s=4)
        for i in peak_voltages:
            ax.axvline(x=peak_voltages[i], c="black", linestyle="dotted")
            ax.scatter(peak_voltages[i], peak_dQdVs[i], s=30, c="red")

    # Generate fitting model

    model, params = generate_model(spec)
    output = model.fit(spec["y"], params, x=spec["x"])
    if plotting_y_n:
        # Plot residuals
        # fig, gridspec = output.plot(data_kws={'markersize': 1})

        # Plot components

        ax.scatter(no_filter_x, no_filter_y, s=4)
        ax.set_xlabel("Voltage")

        if charge_y_n:
            ax.set_title(f"dQdV for charge diag cycle {diag_nr}")
            ax.set_ylabel("dQdV")
        else:
            ax.set_title(f"dQdV for discharge diag cycle {diag_nr}")
            ax.set_ylabel("- dQdV")

        components = output.eval_components()
        for i, model in enumerate(spec["model"]):
            ax.plot(spec["x"], components[f"m{i}_"])

    # Construct dictionary of peak fits
    peak_fit_dict = {}
    for i, model in enumerate(spec["model"]):
        best_values = output.best_values
<<<<<<< HEAD
        prefix = f"m{i}_"
        peak_fit_dict[prefix + "Amp"] = [peak_dQdVs[i]]
        peak_fit_dict[prefix + "Mu"] = [best_values[prefix + "center"]]
        peak_fit_dict[prefix + "Sig"] = [best_values[prefix + "sigma"]]
=======
        prefix = f'm{i}_'
        peak_fit_dict[prefix+"Amp"+"_"+rpt_type+"_"+str(charge_y_n)] = [peak_dQdVs[i]]
        peak_fit_dict[prefix+"Mu"+"_"+rpt_type+"_"+str(charge_y_n)] = [peak_voltages[i]]
>>>>>>> dcd2a792

    # Make dataframe out of dict
    peak_fit_df = pd.DataFrame(peak_fit_dict)

    # Incorporate troughs of dQdV curve
    color_list = ['g', 'b', 'r', 'k', 'c']
    for peak_nr in np.arange(0, max_nr_peaks - 1):
        between_outer_peak_data = no_filter_data[
            (no_filter_data.voltage > peak_voltages[peak_nr]) & (no_filter_data.voltage < peak_voltages[peak_nr + 1])]
        pct = 0.05
        lowest_dQdV_pct_between_peaks = (between_outer_peak_data.dQdV.sort_values(ascending=False)).tail(
            round(len(between_outer_peak_data.dQdV) * pct))

        if plotting_y_n:
            ax.axhline(y=lowest_dQdV_pct_between_peaks.mean(), color=color_list[peak_nr], linestyle='-')
        # Add belly feature to dataframe
        peak_fit_df[f'trough_height_{peak_nr}_{rpt_type}_{charge_y_n}'] = lowest_dQdV_pct_between_peaks.mean()

    return peak_fit_df


def list_minus(list1, list2):
    """
    this function takes in two lists and will return a list containing
    the values of list1 minus list2
    """
    result = []
    zip_object = zip(list1, list2)
    for list1_i, list2_i in zip_object:
        result.append(list1_i - list2_i)
    return result


def get_hppc_ocv_helper(cycle_hppc_0, step_num):
    """
    this helper function takes in a cycle and a step number
    and returns a list that stores the mean of the last five points of voltage in different
    step counter indexes (which is basically the soc window)
    """
    chosen1 = cycle_hppc_0[cycle_hppc_0.step_index == step_num]
    voltage1 = []
    step_index_counters = chosen1.step_index_counter.unique()[0:9]
    for i in range(len(step_index_counters)):
        df_i = chosen1.loc[chosen1.step_index_counter == step_index_counters[i]]
        voltage1.append(
            df_i["voltage"].iloc[-10].mean()
        )  # take the mean of the last 10 points of the voltage value
    return voltage1


def get_hppc_ocv(processed_cycler_run, diag_pos):
    """
    This function calculates the variance of ocv changes between hppc cycle specified by and the first one.

    Argument:
            processed_cycler_run (beep.structure.ProcessedCyclerRun)
            diag_pos (int): diagnostic cycle occurence for a specific <diagnostic_cycle_type>. e.g.
            if rpt_0.2C, occurs at cycle_index = [2, 37, 142, 244 ...], <diag_pos>=0 would correspond to cycle_index 2.
    Returns:
            a dataframe with one entry('variance of ocv'):
                the variance of the diag_num minus cycle 2 for OCV.
    """

    hppc_ocv_features = pd.DataFrame()

    data = processed_cycler_run.diagnostic_interpolated
    cycle_hppc = data.loc[data.cycle_type == "hppc"]
    cycle_hppc = cycle_hppc.loc[cycle_hppc.current.notna()]
    cycles = cycle_hppc.cycle_index.unique()

    cycle_hppc_0 = cycle_hppc.loc[cycle_hppc.cycle_index == cycles[0]]
    #     in case that cycle 2 correspond to two cycles one is real cycle 2, one is at the end
    cycle_hppc_0 = cycle_hppc_0.loc[cycle_hppc_0.test_time < 250000]

    step = 11
    step_later = 43

    voltage_1 = get_hppc_ocv_helper(cycle_hppc_0, step)
    chosen = cycle_hppc.loc[cycle_hppc.cycle_index == cycles[diag_pos]]
    voltage_2 = get_hppc_ocv_helper(chosen, step_later)

    dv = list_minus(voltage_1, voltage_2)

    var_dv = np.var(dv)

    hppc_ocv_features["variance of ocv"] = [var_dv]

    return hppc_ocv_features


def get_chosen_df(processed_cycler_run, diag_pos):
    """
    This function narrows your data down to a dataframe that contains only the diagnostic cycle number you
    are interested in.

    Args:
        processed_cycler_run (beep.structure.ProcessedCyclerRun)
        diag_pos (int): diagnostic cycle occurence for a specific <diagnostic_cycle_type>. e.g.
        if rpt_0.2C, occurs at cycle_index = [2, 37, 142, 244 ...], <diag_pos>=0 would correspond to cycle_index 2.

    Returns:
        a datarame that only has the diagnostic cycle you are interested in, and there is a column called
        'diagnostic_time[h]' starting from 0 for this dataframe.
    """

    data = processed_cycler_run.diagnostic_interpolated
    hppc_cycle = data.loc[data.cycle_type == "hppc"]
    hppc_cycle = hppc_cycle.loc[hppc_cycle.current.notna()]
    cycles = hppc_cycle.cycle_index.unique()
    diag_num = cycles[diag_pos]

    chosen = hppc_cycle.loc[hppc_cycle.cycle_index == diag_num]
    chosen = chosen.sort_values(by="test_time")
    chosen["diagnostic_time"] = (chosen.test_time - chosen.test_time.min()) / 3600

    return chosen


def res_calc(chosen, diag_pos, soc, step_ocv, step_cur, index):
    """
    This function calculates resistances at different socs and a specific pulse duration for a specified hppc cycle.

    Args:
        chosen(pd.DataFrame): a dataframe for a specific diagnostic cycle you are interested in.
        diag_pos (int): diagnostic cycle occurence for a specific <diagnostic_cycle_type>. e.g.
        if rpt_0.2C, occurs at cycle_index = [2, 37, 142, 244 ...], <diag_pos>=0 would correspond to cycle_index 2
        soc (int): step index counter corresponding to the soc window of interest.
        step_ocv (int): 0 corresponds to the 1h-rest, and 2 corresponds to the 40s-rest.
        step_cur (int): 1 is for discharge, and 3 is for charge.
        index (float or str): this will input a time scale for resistance (unit is second), e.g. 0.01, 5 or
        'last' which is the entire pulse duration.

    Returns:
        (a number) resistance at a specific soc in hppc cycles
    """

    counters = []

    if diag_pos == 0:
        steps = [11, 12, 13, 14, 15]
    else:
        steps = [43, 44, 45, 46, 47]

    for step in steps:
        counters.append(
            chosen[chosen.step_index == step].step_index_counter.unique().tolist()
        )

    if index == "last":
        index = -1
    else:
        start = chosen[
            (chosen.step_index_counter == counters[step_cur][soc])
        ].diagnostic_time.min()
        stop = start + index / 3600
        index = len(
            chosen[
                (chosen.step_index_counter == counters[step_cur][soc])
                & (chosen.diagnostic_time > start)
                & (chosen.diagnostic_time < stop)
            ]
        )

    if len(counters[step_ocv]) < soc - 1:
        return None

    v_ocv = chosen[(chosen.step_index_counter == counters[step_ocv][soc])].voltage.iloc[
        -1
    ]
    #     i_ocv = chosen[(chosen.step_index_counter == counters[step_ocv][soc])].current.tail(5).mean()
    v_dis = chosen[(chosen.step_index_counter == counters[step_cur][soc])].voltage.iloc[
        index
    ]
    i_dis = chosen[(chosen.step_index_counter == counters[step_cur][soc])].current.iloc[
        index
    ]
    res = (v_dis - v_ocv) / i_dis

    return res


def get_resistance_soc_duration_hppc(processed_cycler_run, diag_pos):
    """
    This function calculates resistances at different socs and different pulse durations for a specified hppc cycle.

    Args:
        processed_cycler_run (beep.structure.ProcessedCyclerRun)
        diag_pos (int): diagnostic cycle occurence for a specific <diagnostic_cycle_type>. e.g.
        if rpt_0.2C, occurs at cycle_index = [2, 37, 142, 244 ...], <diag_pos>=0 would correspond to cycle_index 2

    Returns:
        a dataframe contains 54 resistances calculated at diag_pos.
        6 columns are ohmic, charge transfer and polarization resistances each both for charge and discharge;
        9 columns from 0 to 8, correspond to state of charge from high to low.
    """

    resistances = pd.DataFrame()

    chosen = get_chosen_df(processed_cycler_run, diag_pos)

    resistance = []
    for i in range(9):
        res = res_calc(chosen, diag_pos, i, 0, 1, "last")
        resistance.append(res)
    resistances["discharge_pulse_last"] = resistance

    resistance = []
    for i in range(9):
        res = res_calc(chosen, diag_pos, i, 0, 1, 0.001)
        resistance.append(res)
    resistances["discharge_pulse_0.001s"] = resistance

    resistance = []
    for i in range(9):
        res = res_calc(chosen, diag_pos, i, 0, 1, 2)
        resistance.append(res)
    resistances["discharge_pulse_2s"] = resistance

    resistance = []
    for i in range(9):
        res = res_calc(chosen, diag_pos, i, 2, 3, "last")
        resistance.append(res)
    resistances["charge_pulse_last"] = resistance

    resistance = []
    for i in range(9):
        res = res_calc(chosen, diag_pos, i, 2, 3, 2)
        resistance.append(res)
    resistances["charge_pulse_2s"] = resistance

    resistance = []
    for i in range(9):
        res = res_calc(chosen, diag_pos, i, 2, 3, 0.001)
        resistance.append(res)
    resistances["charge_pulse_0.001s"] = resistance

    result = pd.DataFrame()
    result["ohmic_r_d"] = resistances["discharge_pulse_0.001s"]
    result["ohmic_r_c"] = resistances["charge_pulse_0.001s"]
    result["ct_r_d"] = (
        resistances["discharge_pulse_2s"] - resistances["discharge_pulse_0.001s"]
    )
    result["ct_r_c"] = (
        resistances["charge_pulse_2s"] - resistances["charge_pulse_0.001s"]
    )
    result["polar_r_d"] = (
        resistances["discharge_pulse_last"] - resistances["discharge_pulse_2s"]
    )
    result["polar_r_c"] = (
        resistances["charge_pulse_last"] - resistances["charge_pulse_2s"]
    )

    return result


def get_dr_df(processed_cycler_run, diag_pos):
    """
    This function calculates resistance changes between a hppc cycle specified by and the first one under different
    pulse durations (1ms for ohmic resistance, 2s for charge transfer and the end of pulse for polarization resistance)
    and different state of charge.

    Args:
        processed_cycler_run (beep.structure.ProcessedCyclerRun)
        diag_pos (int): diagnostic cycle occurence for a specific <diagnostic_cycle_type>. e.g.
        if rpt_0.2C, occurs at cycle_index = [2, 37, 142, 244 ...], <diag_pos>=0 would correspond to cycle_index 2.

    Returns:
        a dataframe contains resistances changes normalized by the first diagnostic cycle value.
    """

    r_df_0 = get_resistance_soc_duration_hppc(processed_cycler_run, 0)
    r_df_i = get_resistance_soc_duration_hppc(processed_cycler_run, diag_pos)
    dr_df = (r_df_i - r_df_0) / r_df_0

    return dr_df


def get_V_I(df):
    """
    this helper functiion takes in a specific step in the first hppc cycle and gives you the voltage values as
    well as the current values after each step in the first cycle.
    """
    result = {}
    voltage = []
    current = []
    step_index_counters = df.step_index_counter.unique()[0:9]
    for i in range(len(step_index_counters)):
        df_i = df.loc[df.step_index_counter == step_index_counters[i]]
        voltage.append(df_i["voltage"].iloc[-1])  # the last point of the voltage value
        current.append(df_i["current"].mean())
    result["voltage"] = voltage
    result["current"] = current
    return result


def get_v_diff(processed_cycler_run, diag_pos, soc_window):
    """
    This method calculates the variance of voltage difference between a specified hppc cycle and the first
    one during a specified state of charge window.

    Args:
        processed_cycler_run (beep.structure.ProcessedCyclerRun)
        diag_pos (int): diagnostic cycle occurence for a specific <diagnostic_cycle_type>. e.g.
        if rpt_0.2C, occurs at cycle_index = [2, 37, 142, 244 ...], <diag_pos>=0 would correspond to cycle_index 2
        soc_window (int): step index counter corresponding to the soc window of interest.

    Returns:
        a dataframe that contains the variance of the voltage differences
    """

    result = pd.DataFrame()

    data = processed_cycler_run.diagnostic_interpolated
    hppc_data = data.loc[data.cycle_type == "hppc"]
    cycles = hppc_data.cycle_index.unique()

    hppc_data_2 = hppc_data.loc[hppc_data.cycle_index == cycles[diag_pos]]
    hppc_data_1 = hppc_data.loc[hppc_data.cycle_index == cycles[0]]
    #     in case a final HPPC is appended in the end also with cycle number 2
    hppc_data_1 = hppc_data_1.loc[hppc_data_1.discharge_capacity < 8]

    #         the discharge steps in later hppc cycles has a step number of 47
    #         but that in the initial hppc cycle has a step number of 15
    hppc_data_2_d = hppc_data_2.loc[hppc_data_2.step_index == 47]
    hppc_data_1_d = hppc_data_1.loc[hppc_data_1.step_index == 15]
    step_counters_1 = hppc_data_1_d.step_index_counter.unique()
    step_counters_2 = hppc_data_2_d.step_index_counter.unique()
    chosen_1 = hppc_data_1_d.loc[
        hppc_data_1_d.step_index_counter == step_counters_1[soc_window]
    ]
    chosen_2 = hppc_data_2_d.loc[
        hppc_data_2_d.step_index_counter == step_counters_2[soc_window]
    ]
    chosen_1 = chosen_1.loc[chosen_1.discharge_capacity.notna()]
    chosen_2 = chosen_2.loc[chosen_2.discharge_capacity.notna()]

    V = chosen_1.voltage.values
    Q = chosen_1.discharge_capacity.values
    f = interp1d(Q, V, kind="cubic", fill_value="extrapolate")

    v_2 = chosen_2.voltage.tolist()
    v_1 = f(chosen_2.discharge_capacity).tolist()
    v_diff = list_minus(v_1, v_2)
    if abs(np.var(v_diff)) > 1:
        print("weird voltage")
        return None
    else:
        result["var(v_diff)"] = [np.var(v_diff)]
        return result


# TODO: this is a linear fit, we should use something
#  from a library, e.g. numpy.polyfit
def d_curve_fitting(x, y):
    """
    This function fits given data x and y into a linear function.

    Argument:
           relevant data x and y.

    Returns:
            the slope of the curve.
    """

    def test(x, a, b):
        return a * x + b

    param, param_cov = curve_fit(test, x, y)

    a = param[0]

    return a


def get_diffusion_coeff(processed_cycler_run, diag_pos):
    """
    This method calculates diffusion coefficients at different soc for a specified hppc cycle.
    (NOTE: The slope is proportional to 1/sqrt(D), and D here is interdiffusivity)

    Args:
        processed_cycler_run (beep.structure.ProcessedCyclerRun)
        diag_pos (int): diagnostic cycle occurence for a specific <diagnostic_cycle_type>. e.g.
        if rpt_0.2C, occurs at cycle_index = [2, 37, 142, 244 ...], <diag_pos>=0 would correspond to cycle_index 2

    Returns:
        a dataframe with 8 entries, slope at different socs.
    """

    data = processed_cycler_run.diagnostic_interpolated
    hppc_cycle = data.loc[data.cycle_type == "hppc"]
    cycles = hppc_cycle.cycle_index.unique()
    diag_num = cycles[diag_pos]

    chosen = hppc_cycle.loc[hppc_cycle.cycle_index == diag_num]
    chosen = chosen.sort_values(by="test_time")

    counters = []

    if diag_pos == 0:
        steps = [11, 12, 13, 14, 15]
    else:
        steps = [43, 44, 45, 46, 47]

    for step in steps:
        counters.append(
            chosen[chosen.step_index == step].step_index_counter.unique().tolist()
        )

    result = pd.DataFrame()

    for i in range(1, min(len(counters[1]), 9)):
        discharge = chosen.loc[chosen.step_index_counter == counters[1][i]]
        rest = chosen.loc[chosen.step_index_counter == counters[2][i]]
        rest["diagnostic_time"] = rest.test_time - rest.test_time.min()
        t_d = discharge.test_time.max() - discharge.test_time.min()
        v = rest.voltage
        t = rest.diagnostic_time
        x = np.sqrt(t + t_d) - np.sqrt(t)
        y = v - v.min()
        a = d_curve_fitting(
            x[round(3 * len(x) / 4): len(x)], y[round(3 * len(x) / 4): len(x)]
        )
        result["D_" + str(i)] = [a]

    return result


def get_diffusion_features(processed_cycler_run, diag_pos):
    """
    This method calculates changes in diffusion coefficient between a specified hppc cycle and the first one at
    different state of charge.

    Args:
        processed_cycler_run (beep.structure.ProcessedCyclerRun)
        diag_pos (int): diagnostic cycle occurence for a specific <diagnostic_cycle_type>. e.g.
        if rpt_0.2C, occurs at cycle_index = [2, 37, 142...], <diag_pos>=0 would correspond to cycle_index 2.

    Returns:
        a dataframe contains 8 slope changes.

    """
    df_0 = get_diffusion_coeff(processed_cycler_run, 0)
    df = get_diffusion_coeff(processed_cycler_run, diag_pos)
    result = df_0.subtract(df)
    return result


def get_relaxation_times(voltage_data, time_data, decay_percentage=[0.5, 0.8, 0.99]):
    """
    This function takes in the voltage data and time data of a voltage relaxation curve
    and calculates out the time it takes to reach 50%, 80% and 99% of the OCV relaxation.

    Args:
        voltage_data(np.array): list of the voltage data in a voltage relaxation curve
        time_data(np.array)   : list of the time data corresponding to voltage data
        decay_percentage (list): list of thresholds to compute time constants for

    Returns:
        @time_array(np.array): list of time taken to reach percentage of total relaxation
                              where percentages are 50%, 80%, and 99% returned in that order.

    """

    # Scaling the voltage data to between 0-1
    final_voltage = voltage_data[-1]
    initial_voltage = voltage_data[0]
    scaled_voltage_data = (voltage_data - initial_voltage) / (
        final_voltage - initial_voltage
    )

    # shifting the time data to start at 0
    shifted_time_data = time_data - time_data[0]

    v_decay_inv = interp1d(scaled_voltage_data, shifted_time_data)

    # these are the decay percentages that will correspond to the time values extracted
    time_array = []

    for percent in decay_percentage:
        time_array.append(v_decay_inv(percent))

    return np.array(time_array)


def get_relaxation_features(processed_cycler_run, hppc_list=[0, 1]):
    """

    This function takes in the processed structure data and retrieves the fractional change in
    the time taken to reach 50%, 80% and 99% of the voltage decay between the first and
    the second HPPC cycles

    Args:
        @processed_cycler_run(beep.structure.ProcessedCyclerRun): ProcessedCyclerRun object for the cell
        you want the diagnostic feature for.

    Returns:
        @fracTimeArray(np.array): list of fractional difference in time taken to reach percentage of
        total relaxation between the first and second diagnostic cycle. It is organized such that
        the percentages 50%, 80%, and 99% correspond to a given column, and the rows are different
        SOCs of the HPPC starting at 0 with the highest SOC and going downwards.
    """

    total_time_array = []

    # chooses the first and the second diagnostic cycle
    for hppc_chosen in hppc_list:

        # Getting just the HPPC cycles
        hppc_diag_cycles = processed_cycler_run.diagnostic_interpolated[
            processed_cycler_run.diagnostic_interpolated.cycle_type == "hppc"
        ]

        # Getting unique and ordered cycle index list for HPPC cycles, and choosing the hppc cycle
        hppc_cycle_list = list(set(hppc_diag_cycles.cycle_index))
        hppc_cycle_list.sort()

        # Getting unique and ordered Regular Step List (Non-unique identifier)
        reg_step_list = hppc_diag_cycles[
            hppc_diag_cycles.cycle_index == hppc_cycle_list[hppc_chosen]
        ].step_index
        reg_step_list = list(set(reg_step_list))
        reg_step_list.sort()

        # The value of 1 for regular step corresponds to all of the relaxation curves in the hppc
        reg_step_relax = 1

        # Getting unique and ordered Step Counter List (unique identifier)
        step_count_list = hppc_diag_cycles[
            (hppc_diag_cycles.cycle_index == hppc_cycle_list[hppc_chosen])
            & (hppc_diag_cycles.step_index == reg_step_list[reg_step_relax])
        ].step_index_counter
        step_count_list = list(set(step_count_list))
        step_count_list.sort()
        # The first one isn't a proper relaxation curve(comes out of CV) so we ignore it
        step_count_list = step_count_list[1:]

        # 9x2 array where the rows are the different SOC starting high to low and columns are percent degrad
        # initialized to all nans so when they can't be calculated it has a nan in its place
        all_time_array = np.nan * np.ones((9, 3))

        # gets all the times for a single SOC per loop
        for soc_num in range(0, len(step_count_list)):
            relax_curve_df = hppc_diag_cycles[
                (hppc_diag_cycles.cycle_index == hppc_cycle_list[hppc_chosen])
                & (hppc_diag_cycles.step_index_counter == step_count_list[soc_num])
            ]

            time_array = get_relaxation_times(
                np.array(relax_curve_df.voltage), np.array(relax_curve_df.test_time)
            )
            all_time_array[soc_num][:] = time_array

        total_time_array.append(all_time_array)

    return total_time_array[1] / total_time_array[0]


def get_fractional_quantity_remaining(
    processed_cycler_run, metric="discharge_energy", diagnostic_cycle_type="rpt_0.2C"
):
    """
    Determine relative loss of <metric> in diagnostic_cycles of type <diagnostic_cycle_type> after 100 regular cycles

    Args:
        processed_cycler_run (beep.structure.ProcessedCyclerRun): information about cycler run
        metric (str): column name to use for measuring degradation
        diagnostic_cycle_type (str): the diagnostic cycle to use for computing the amount of degradation

    Returns:
        a dataframe with cycle_index and corresponding degradation relative to the first measured value
    """
    summary_diag_cycle_type = processed_cycler_run.diagnostic_summary[
        (processed_cycler_run.diagnostic_summary.cycle_type == diagnostic_cycle_type)
        & (processed_cycler_run.diagnostic_summary.cycle_index > 100)
    ].reset_index()
    summary_diag_cycle_type = summary_diag_cycle_type[["cycle_index", metric]]
    summary_diag_cycle_type[metric] = (
        summary_diag_cycle_type[metric]
        / processed_cycler_run.diagnostic_summary[metric].iloc[0]
    )
    summary_diag_cycle_type.columns = ["cycle_index", "fractional_metric"]
    return summary_diag_cycle_type<|MERGE_RESOLUTION|>--- conflicted
+++ resolved
@@ -16,30 +16,29 @@
 from scipy.optimize import curve_fit
 
 
-<<<<<<< HEAD
+# TODO: document these params
 def isolate_dQdV_peaks(
     processed_cycler_run,
     diag_nr,
     charge_y_n,
+    rpt_type,
+    cwt_range,
     max_nr_peaks,
-    rpt_type,
     half_peak_width=0.075,
 ):
-=======
-def isolate_dQdV_peaks(processed_cycler_run, diag_nr, charge_y_n, cwt_range, max_nr_peaks, rpt_type, half_peak_width=0.075):
->>>>>>> dcd2a792
     """
     Determine the number of cycles to reach a certain level of degradation
 
     Args:
         processed_cycler_run: processed_cycler_run (beep.structure.ProcessedCyclerRun): information about cycler run
-        rpt_type: string indicating which rpt to pick
-        charge_y_n: if 1 (default), takes charge dQdV, if 0, takes discharge dQdV
-        diag_nr: if 1 (default), takes dQdV of 1st RPT past the initial diagnostic
-        cwt_range: range for scaling parameter to use in Continuous Wave Transform method - used for peak finding
+        diag_nr (int): if 1 (default), takes dQdV of 1st RPT past the initial diagnostic
+        charge_y_n (int): if 1 (default), takes charge dQdV, if 0, takes discharge dQdV
+        rpt_type (str): string indicating which rpt to pick
+        cwt_range (list, np.ndarray): range for scaling parameter to use in Continuous Wave Transform method - used for peak finding
+
     Returns:
         dataframe with Voltage and dQdV columns for charge or discharge curve in the rpt_type diagnostic cycle.
-        The peaks will be isolated
+            The peaks will be isolated
     """
 
     rpt_type_data = processed_cycler_run.diagnostic_interpolated[
@@ -96,20 +95,17 @@
     # Find peaks
     peak_indices = signal.find_peaks_cwt(y, cwt_range)[-max_nr_peaks:]
 
-    peak_voltages = {}
-    peak_dQdVs = {}
-
+    peak_voltages = []
+    peak_dQdVs = []
+    filter_data = []
     for count, i in enumerate(peak_indices):
         temp_filter_data = no_filter_data[
             ((x > x.iloc[i] - half_peak_width) & (x < x.iloc[i] + half_peak_width))
         ]
-        peak_voltages[count] = x.iloc[i]
-        peak_dQdVs[count] = y.iloc[i]
-
-        if count == 0:
-            filter_data = temp_filter_data
-        else:
-            filter_data = filter_data.append(temp_filter_data)
+        peak_voltages.append(x.iloc[i])
+        peak_dQdVs.append(y.iloc[i])
+
+        filter_data.append(temp_filter_data)
 
     return filter_data, no_filter_data, peak_voltages, peak_dQdVs
 
@@ -117,8 +113,13 @@
 def generate_model(spec):
     """
     Method that generates a model to fit the RPT data to for peak extraction, using spec dictionary
-    :param spec (dict): dictionary containing X, y model types.
-    :return: composite model objects of lmfit Model class and a parameter object as defined in lmfit.
+
+    Args:
+        spec (dict): dictionary containing X, y model types.
+
+    Returns:
+        (lmfit.Model): composite model objects of lmfit Model class and a parameter object as defined in lmfit.
+
     """
     composite_model = None
     params = None
@@ -191,13 +192,9 @@
     return
 
 
-<<<<<<< HEAD
 def generate_dQdV_peak_fits(
-    processed_cycler_run, rpt_type, diag_nr, charge_y_n, plotting_y_n=0, max_nr_peaks=4
+    processed_cycler_run, rpt_type, diag_nr, charge_y_n, plotting_y_n=0, max_nr_peaks=4, cwt_range=np.arange(10,30)
 ):
-=======
-def generate_dQdV_peak_fits(processed_cycler_run, rpt_type, diag_nr, charge_y_n, plotting_y_n=0, max_nr_peaks=4, cwt_range = np.arange(10,30)):
->>>>>>> dcd2a792
     """
     Generate fits characteristics from dQdV peaks
 
@@ -206,28 +203,21 @@
         diag_nr: if 1, takes dQdV of 1st RPT past the initial diagnostic, 0 (default) is initial dianostic
         charge_y_n: if 1 (default), takes charge dQdV, if 0, takes discharge dQdV
 
-
     Returns:
         dataframe with Amplitude, mu and sigma of fitted peaks
+
     """
     # Uses isolate_dQdV_peaks function to filter out peaks and returns x(Volt) and y(dQdV) values from peaks
 
-<<<<<<< HEAD
     data, no_filter_data, peak_voltages, peak_dQdVs = isolate_dQdV_peaks(
         processed_cycler_run,
         rpt_type=rpt_type,
         charge_y_n=charge_y_n,
         diag_nr=diag_nr,
+        cwt_range=cwt_range,
         max_nr_peaks=max_nr_peaks,
         half_peak_width=0.07,
     )
-=======
-    data, no_filter_data, peak_voltages, peak_dQdVs = isolate_dQdV_peaks(processed_cycler_run, rpt_type=rpt_type,
-                                                                         charge_y_n=charge_y_n, diag_nr=diag_nr,
-                                                                         cwt_range = cwt_range,
-                                                                         max_nr_peaks=max_nr_peaks,
-                                                                         half_peak_width=0.07)
->>>>>>> dcd2a792
 
     no_filter_x = no_filter_data.voltage
     no_filter_y = no_filter_data.dQdV
@@ -239,6 +229,7 @@
 
     # Set construct spec using number of peaks
     model_types = []
+    # TODO: i isn't being used here
     for i in np.arange(max_nr_peaks):
         model_types.append({"type": "GaussianModel", "help": {"sigma": {"max": 0.1}}})
 
@@ -247,6 +238,7 @@
     # Update spec using the found peaks
     update_spec_from_peaks(spec, np.arange(max_nr_peaks), peak_voltages, peak_dQdVs)
     if plotting_y_n:
+        # TODO: not sure this works
         fig, ax = plt.subplots()
         ax.scatter(spec["x"], spec["y"], s=4)
         for i in peak_voltages:
@@ -281,16 +273,9 @@
     peak_fit_dict = {}
     for i, model in enumerate(spec["model"]):
         best_values = output.best_values
-<<<<<<< HEAD
-        prefix = f"m{i}_"
-        peak_fit_dict[prefix + "Amp"] = [peak_dQdVs[i]]
-        peak_fit_dict[prefix + "Mu"] = [best_values[prefix + "center"]]
-        peak_fit_dict[prefix + "Sig"] = [best_values[prefix + "sigma"]]
-=======
         prefix = f'm{i}_'
         peak_fit_dict[prefix+"Amp"+"_"+rpt_type+"_"+str(charge_y_n)] = [peak_dQdVs[i]]
         peak_fit_dict[prefix+"Mu"+"_"+rpt_type+"_"+str(charge_y_n)] = [peak_voltages[i]]
->>>>>>> dcd2a792
 
     # Make dataframe out of dict
     peak_fit_df = pd.DataFrame(peak_fit_dict)
@@ -738,6 +723,7 @@
     return result
 
 
+# TODO: change decay argument to non-mutable type
 def get_relaxation_times(voltage_data, time_data, decay_percentage=[0.5, 0.8, 0.99]):
     """
     This function takes in the voltage data and time data of a voltage relaxation curve
