# Copyright [2020] [Toyota Research Institute]
#
# Licensed under the Apache License, Version 2.0 (the "License");
# you may not use this file except in compliance with the License.
# You may obtain a copy of the License at
#
#     http://www.apache.org/licenses/LICENSE-2.0
#
# Unless required by applicable law or agreed to in writing, software
# distributed under the License is distributed on an "AS IS" BASIS,
# WITHOUT WARRANTIES OR CONDITIONS OF ANY KIND, either express or implied.
# See the License for the specific language governing permissions and
# limitations under the License.
"""Unit tests related to feature generation"""
import unittest
import os
import numpy as np

from beep.features.core import (
    DeltaQFastCharge,
    CycleSummaryStats,
    TrajectoryFastCharge,
    DiagnosticProperties,
    DiagnosticSummaryStats,
    HPPCResistanceVoltageFeatures,
    ExclusionCriteria,
    ChargingProtocol,
    RawInterpolatedData

)
from beep.features.base import BEEPFeaturizationError

from beep.structure.maccor import MaccorDatapath
from beep.structure.cli import auto_load_processed, auto_load
from beep.features import featurizer_helpers
from beep.utils import parameters_lookup
from monty.serialization import dumpfn, loadfn
from monty.tempfile import ScratchDir
from beep.utils.s3 import download_s3_object
from beep.tests.constants import TEST_FILE_DIR, BIG_FILE_TESTS, SKIP_MSG
from beep import PROTOCOL_PARAMETERS_DIR


class TestFeaturizer(unittest.TestCase):
    def setUp(self):
        self.structured_cycler_file_path = os.path.join(TEST_FILE_DIR, "2017-06-30_2C-10per_6C_CH10_structure.json")
        self.structured_cycler_file_path_insuf = os.path.join(TEST_FILE_DIR, "structure_insufficient.json")
        self.structured_cycler_file_path_trunc = os.path.join(TEST_FILE_DIR,
                                                              "PreDiag_000240_000227_truncated_structure.json")

    def test_featurization_basic_DeltaQFastCharge(self):
        structured_datapath = auto_load_processed(self.structured_cycler_file_path)
        f = DeltaQFastCharge(structured_datapath)
        self.assertTrue(f.validate()[0])
        f.create_features()

        self.assertEqual(len(f.features), 1)  # just test if works for now
        # Ensure no NaN values
        # print(featurizer.X.to_dict())
        self.assertFalse(np.any(f.features.isnull()))
        self.assertEqual(np.round(f.features.loc[0, 'intercept_discharge_capacity_cycle_number_91:100'], 6),
                         np.round(1.1050065801818196, 6))

        self.assertEqual(f.features.columns.tolist()[4], "charge_time_cycles_1:5")

    def test_feature_serialization(self):
        structured_datapath = auto_load_processed(self.structured_cycler_file_path)

        f = DeltaQFastCharge(structured_datapath)
        f.create_features()

        filename = f.__class__.__name__
        dumpfn(f, filename)

        f_reloaded = loadfn(filename)
        self.assertIsInstance(f_reloaded, DeltaQFastCharge)
        # test nominal capacity is being generated
        self.assertEqual(
            f_reloaded.features.loc[0, "nominal_capacity_by_median"],
            1.0628421000000001
        )

    def test_sequential_multiple_features(self):
        structured_datapath = auto_load_processed(self.structured_cycler_file_path)
        for fclass in [DeltaQFastCharge, TrajectoryFastCharge]:
            f = fclass(structured_datapath)
            self.assertTrue(f.validate()[0])
            f.create_features()

            self.assertEqual(f.metadata["channel_id"], 9)
            self.assertEqual(f.metadata["protocol"], '2017-06-30_tests\\20170629-2C_10per_6C.sdu')
            self.assertEqual(f.metadata["barcode"], 'el150800460605')

            filename = f.__class__.__name__ + ".json"
            dumpfn(f, filename)

        traj = loadfn("TrajectoryFastCharge.json")
        self.assertEqual(traj.features.loc[0, "capacity_0.8"], 161)

    def test_must_fail_featurization(self):
        # insufficient structured file must fail
        structured_insuf = auto_load_processed(self.structured_cycler_file_path_insuf)

        f = DiagnosticSummaryStats(structured_insuf)

        val, msg = f.validate()

        self.assertFalse(val)
        self.assertEqual(msg, "Datapath does not have diagnostic summary")

        unstructured = auto_load(os.path.join(TEST_FILE_DIR, "2017-12-04_4_65C-69per_6C_CH29.csv"))
        with self.assertRaises(BEEPFeaturizationError):
            DiagnosticSummaryStats(unstructured)

    def test_HPPCResistanceVoltageFeatures(self):
        structured_datapath = auto_load_processed(self.structured_cycler_file_path_trunc)
        
        f = HPPCResistanceVoltageFeatures(structured_datapath)
        self.assertTrue(f.validate()[0])
        f.create_features()
        
        self.assertEqual(f.features.shape[1], 76)
        self.assertEqual(f.features.columns[0], "r_c_0s_00")
        self.assertEqual(f.features.columns[-1], "D_8")

        self.assertAlmostEqual(f.features.iloc[0, 0], -0.08845776922490017, 6)
        self.assertAlmostEqual(f.features.iloc[0, 5], -0.1280224700339366, 6)
        self.assertAlmostEqual(f.features.iloc[0, 27], -0.10378359476555565, 6)
        
    def test_DiagnosticSummaryStats(self):
        structured_datapath = auto_load_processed(self.structured_cycler_file_path_trunc)

        f = DiagnosticSummaryStats(structured_datapath)
        self.assertTrue(f.validate()[0])

        f.create_features()

        self.assertEqual(f.features.shape[1], 54)
        self.assertListEqual(
            [f.features.columns[0], f.features.columns[41]],
            ["var_charging_capacity", "square_discharging_dQdV"],
        )
        self.assertListEqual(
            [f.features.columns[42], f.features.columns[53]],
            ["diag_sum_diff_0_1_rpt_0.2Cdischarge_capacity",
             "diag_sum_diff_0_1_rpt_2Ccharge_energy"],
        )
        x = [-3.622991274215596, -1.4948801528128568, -2.441732890889216,
             -0.794422489658189, 0.4889470327970021,
             0.7562360890191123, -0.9122534588595697, -3.771727344982484,
             -1.6613278517299095, -3.9279757071656616,
             0.1418911233780052, 0.7493913209640308, 0.6755655006191633,
             -1.0823827139302122, -2.484906394983077,
             -0.8949449222504844, -1.7523322777749897, -1.4575307327423712,
             0.4467463228405364, 1.3265006178265961,
             0.2422557417274141, -2.6373799375134594, -1.230847957965504,
             -2.046540216421213, 0.2334339752067063,
             0.8239822694093881, 1.2085578295115413, 0.06687710057927358,
             -1.0135736732168983, 0.12101479889802537,
             -2.2735196264247866, 0.37844357940755063, 1.425189114118929,
             1.8786507359201035, 1.6731897281287798,
             -1.1875358619917917, 0.1361208058450041, -1.8275104616090456,
             -0.2665523054105704, 1.1375831683815445,
             1.84972885518774, 1.5023615714170622, -0.00472514151532623,
             -0.003475275535937185,
             -0.008076419207993832, -0.008621551983451683,
             7.413107429038043e-05, 0.0013748657878274915,
             -0.005084993748595586, -0.005675990891556979,
             -0.002536196993382343, -0.0018987653783979423,
             -0.00016598153694586686, -0.00105148083990717]
        computed = f.features.iloc[0].tolist()
        for indx, value in enumerate(x):
            precision = 5
            self.assertEqual(np.around(np.float32(value), precision),
                             np.around(np.float32(computed[indx]), precision))

        self.assertEqual(
            np.around(f.features['var_discharging_capacity'].iloc[0], 6),
            np.around(-3.771727344982484, 6))

        structured_datapath_loc2 = os.path.join(TEST_FILE_DIR,
                                               "PredictionDiagnostics_000136_00002D_truncated_structure.json")
        structured_datapath2 = auto_load_processed(structured_datapath_loc2)

        f2 = DiagnosticSummaryStats(structured_datapath2)
        self.assertTrue(f2.validate()[0])

        f2.create_features()

        x = [-2.4602845133649374, -0.7912059829821004, -1.3246516129064152,
             -0.5577484175221676,
             0.22558675296269257, 1.4107424811304434, 0.44307560772987753,
             -2.968731527885897,
             -1.003386799815887, -1.2861922579124305, 0.010393880890967514,
             0.4995216948726259,
             1.4292366107477192, 0.2643953383205679, -1.3377336978836682,
             -0.21470956778563194,
             -0.7617667690573674, -0.47886877345098366, 0.23547492071796852,
             1.9699615602673914,
             1.566893893282218, -1.8282011110054657, -0.46311299104523346,
             -0.7166620260036703,
             0.06268262404068164, 0.5400910355865228, 2.00139593781454,
             1.4038773986895716,
             0.46799197793006897, 0.5117431282997131, -1.4615182876586914,
             1.2889420237956628,
             2.6205135712205725, 2.176016330718994, 3.1539101600646973,
             -0.9218153953552246,
             0.23360896110534668, -1.1706260442733765, -0.5070897459236073,
             1.1722059184617377,
             2.0029776096343994, 1.7837194204330444, -0.021425815851990795,
             -0.020270314430328763,
             -0.028696091773302315, -0.02782930233422708, -0.017478835661355316,
             -0.019788159842565697,
             -0.021354840746757066, -0.021056601447539146,
             -0.026599426370616085, -0.03017946374275189,
             -0.017983518726387225, -0.01771638489069907]
        computed = f2.features.iloc[0].tolist()
        for indx, value in enumerate(x):
            precision = 5
            self.assertEqual(np.around(np.float32(value), precision),
                             np.around(np.float32(computed[indx]), precision))

    def test_CycleSummaryStats(self):
        structured_datapath_loc = os.path.join(
            TEST_FILE_DIR, "PreDiag_000296_00270E_truncated_structure.json"
        )

        structured_datapath = auto_load_processed(structured_datapath_loc)
        f = CycleSummaryStats(structured_datapath)

        self.assertTrue(f.validate()[0])
        f.create_features()
        self.assertAlmostEqual(f.features['square_discharging_capacity'].iloc[0], 0.764316, 6)
        params_dict = {
            "cycle_comp_num": [11, 100],
            "statistics": ["var", "min", "mean", "skew", "kurtosis", "abs", "square"]
        }
        f2 = CycleSummaryStats(structured_datapath=structured_datapath, hyperparameters=params_dict)
        self.assertTrue(f2.validate()[0])
        f2.create_features()
        self.assertAlmostEqual(f2.features['square_discharging_capacity'].iloc[0], 0.7519596, 6)

    def test_DiagnosticProperties(self):
        structured_datapath_loc = os.path.join(
            TEST_FILE_DIR, "PredictionDiagnostics_000132_00004C_structure.json"
        )
        structured_datapath = auto_load_processed(structured_datapath_loc)

        f = DiagnosticProperties(structured_datapath)
        self.assertTrue(f.validate()[0])
        self.assertListEqual(f.hyperparameters["interpolation_axes"],
                             ['normalized_regular_throughput', 'cycle_index'])
        f.create_features()

        self.assertEqual(f.features.shape, (1, 4))
        # print(list(f.features.iloc[2, :]))

        self.assertAlmostEqual(f.features.iloc[0]["initial_regular_throughput"], 497.587658, 5)

<<<<<<< HEAD
    def test_ChargingProtocol(self):
        structured_datapath_loc = os.path.join(
            TEST_FILE_DIR, "PredictionDiagnostics_000132_00004C_structure.json"
        )
        structured_datapath = auto_load_processed(structured_datapath_loc)

        f = ChargingProtocol(structured_datapath)
        self.assertTrue(f.validate()[0])
        self.assertListEqual(f.hyperparameters["quantities"],
                             ["charge_constant_current_1", "charge_constant_current_2", "charge_cutoff_voltage", "charge_constant_voltage_time", "discharge_constant_current", "discharge_cutoff_voltage"])
        f.create_features()

        self.assertEqual(f.features.shape, (1, 6))
        # print(list(f.features.iloc[2, :]))

        self.assertAlmostEqual(f.features.iloc[0]["charge_constant_current_1"], 1.0, 2)

        # Test if rerunning feature works since dictionaries are being updated in place
        f = ChargingProtocol(structured_datapath)
        f.create_features()
        self.assertEqual(f.features.shape, (1, 6))

    def test_RawInterpolatedData(self):
        structured_datapath_loc = os.path.join(
            TEST_FILE_DIR, "PredictionDiagnostics_000132_00004C_structure.json"
        )
        structured_datapath = auto_load_processed(structured_datapath_loc)

        f = RawInterpolatedData(structured_datapath)
        self.assertTrue(f.validate()[0])
        self.assertListEqual(f.hyperparameters["metrics"],
                             ['capacity', 'dQdV', 'test_time'])
        f.create_features()

        self.assertEqual(f.features.shape, (1, 36))

        for column, content in f.features.items():
            self.assertEqual(len(content.tolist()[0]), 500)
        self.assertAlmostEqual(f.features.iloc[0]["diag_cycle_1_rpt_0.2C_test_time_step_0"][-1], 1.685e+04, delta=1e2)

        # Test if rerunning feature works since dictionaries are being updated in place
        f = RawInterpolatedData(structured_datapath)
        f.create_features()
        self.assertEqual(f.features.shape, (1, 36))

    def test_ExclusionCriteria(self):        
        structured_datapath_loc = os.path.join(
            TEST_FILE_DIR, "PredictionDiagnostics_000170_000256_structure.json"
        )
        structured_datapath = auto_load_processed(structured_datapath_loc)

        f = ExclusionCriteria(structured_datapath)
        self.assertTrue(f.validate()[0])
        f.create_features()

        self.assertAlmostEqual(f.features['first_n_cycles_throughput'].iloc[0], 133.34644, 4)
        self.assertAlmostEqual(f.features['fractional_capacity_at_EOT'].iloc[0], 0.28528152938518053, 4)
        self.assertAlmostEqual(f.features['equivalent_full_cycles_at_EOL'].iloc[0], 93.07684780152377, 4)

        self.assertTrue(f.features["is_above_first_n_cycles_throughput"].iloc[0])
        self.assertTrue(f.features["is_below_fractional_capacity_at_EOT"].iloc[0])
        self.assertTrue(f.features["is_above_equivalent_full_cycles_at_EOL"].iloc[0])
        self.assertTrue(f.features["is_not_early_CV"].iloc[0])

        self.assertTrue(f.features["to_include"].iloc[0])

        fail_fractional_capacity_at_EOT_hyperparameters = {
        "parameters_dir": PROTOCOL_PARAMETERS_DIR,
        "EOL_conditions": {"cycle_type": "rpt_0.2C", "threshold": 0.25, "quantity": "discharge_capacity"},
        "throughput_first_n_cycles": {"n": 30, "cutoff": 20},
        "equivalent_full_cycles_cutoff": 30,
        "early_CV_cutoff": 0.3
        }

        f = ExclusionCriteria(structured_datapath, hyperparameters=fail_fractional_capacity_at_EOT_hyperparameters)
        self.assertTrue(f.validate()[0])
        f.create_features()

        #Changing definition of EOL should change EFC at EOL
        self.assertAlmostEqual(f.features['equivalent_full_cycles_at_EOL'].iloc[0], 168.22696402053202, 4)
        self.assertFalse(f.features["is_below_fractional_capacity_at_EOT"].iloc[0])
        self.assertTrue(f.features["is_above_equivalent_full_cycles_at_EOL"].iloc[0])
        self.assertTrue(f.features["is_not_early_CV"].iloc[0])

        self.assertFalse(f.features["to_include"].iloc[0])

        fail_first_n_cycles_hyperparameters = {
        "parameters_dir": PROTOCOL_PARAMETERS_DIR,
        "EOL_conditions": {"cycle_type": "rpt_0.2C", "threshold": 0.8, "quantity": "discharge_capacity"},
        "throughput_first_n_cycles": {"n": 30, "cutoff": 141},
        "equivalent_full_cycles_cutoff": 30,
        "early_CV_cutoff": 0.3
        }        
        f = ExclusionCriteria(structured_datapath, hyperparameters=fail_first_n_cycles_hyperparameters)
        self.assertTrue(f.validate()[0])
        f.create_features()

        self.assertAlmostEqual(f.features['first_n_cycles_throughput'].iloc[0], 133.34644, 4)
        self.assertAlmostEqual(f.features['fractional_capacity_at_EOT'].iloc[0], 0.28528152938518053, 4)
        self.assertAlmostEqual(f.features['equivalent_full_cycles_at_EOL'].iloc[0], 93.07684780152377, 4)

        self.assertFalse(f.features["is_above_first_n_cycles_throughput"].iloc[0])
        self.assertTrue(f.features["is_below_fractional_capacity_at_EOT"].iloc[0])
        self.assertTrue(f.features["is_above_equivalent_full_cycles_at_EOL"].iloc[0])
        self.assertTrue(f.features["is_not_early_CV"].iloc[0])

        self.assertFalse(f.features["to_include"].iloc[0])

        fail_all_criteria_hyperparameters = {
        "parameters_dir": PROTOCOL_PARAMETERS_DIR,
        "EOL_conditions": {"cycle_type": "rpt_0.2C", "threshold": 0.25, "quantity": "discharge_capacity"},
        "throughput_first_n_cycles": {"n": 30, "cutoff": 141},
        "equivalent_full_cycles_cutoff": 860,
        "early_CV_cutoff": 0.3
        }        
        f = ExclusionCriteria(structured_datapath, hyperparameters=fail_all_criteria_hyperparameters)
        self.assertTrue(f.validate()[0])
        f.create_features()

        self.assertAlmostEqual(f.features['first_n_cycles_throughput'].iloc[0], 133.34644, 4)
        self.assertAlmostEqual(f.features['fractional_capacity_at_EOT'].iloc[0], 0.28528152938518053, 4)
        self.assertAlmostEqual(f.features['equivalent_full_cycles_at_EOL'].iloc[0], 168.22696402053202, 4)

        self.assertFalse(f.features["is_above_first_n_cycles_throughput"].iloc[0])
        self.assertFalse(f.features["is_below_fractional_capacity_at_EOT"].iloc[0])
        self.assertFalse(f.features["is_above_equivalent_full_cycles_at_EOL"].iloc[0])
        self.assertTrue(f.features["is_not_early_CV"].iloc[0])

        self.assertFalse(f.features["to_include"].iloc[0])

=======
        # Test if rerunning feature works since dictionaries are being updated in place
        f = DiagnosticProperties(structured_datapath)
        f.create_features()
        self.assertEqual(f.features.shape, (1, 4))
>>>>>>> 6d134f43

class TestFeaturizerHelpers(unittest.TestCase):
    def setUp(self):
        pass

    def test_get_fractional_quantity_remaining_nx(self):
        processed_cycler_run_path_1 = os.path.join(
            TEST_FILE_DIR, "PreDiag_000233_00021F_truncated_structure.json"
        )
        structured_datapath = auto_load_processed(processed_cycler_run_path_1)
        structured_datapath.structured_summary = structured_datapath.structured_summary[
            ~structured_datapath.structured_summary.cycle_index.isin(structured_datapath.diagnostic_summary.cycle_index)]

        sum_diag = featurizer_helpers.get_fractional_quantity_remaining_nx(structured_datapath,
                                                                           metric="discharge_energy",
                                                                           diagnostic_cycle_type="hppc")
        # print(sum_diag["normalized_regular_throughput"])
        self.assertEqual(len(sum_diag.index), 16)
        self.assertEqual(sum_diag.cycle_index.max(), 1507)
        self.assertEqual(np.around(sum_diag["initial_regular_throughput"].iloc[0], 3), np.around(237.001769, 3))
        self.assertEqual(np.around(sum_diag["normalized_regular_throughput"].iloc[15], 3), np.around(45.145, 3))
        self.assertEqual(np.around(sum_diag["normalized_diagnostic_throughput"].iloc[15], 3), np.around(5.098, 3))
        self.assertFalse(sum_diag.isnull().values.any())
        self.assertEqual(sum_diag['diagnostic_start_cycle'].iloc[0], 30)
        self.assertEqual(sum_diag['diagnostic_interval'].iloc[0], 100)
        self.assertEqual(sum_diag['epoch_time'].iloc[0], 1576641695)

        sum_diag = featurizer_helpers.get_fractional_quantity_remaining_nx(structured_datapath,
                                                                           metric="discharge_energy",
                                                                           diagnostic_cycle_type="rpt_1C")
        self.assertEqual(len(sum_diag.index), 16)
        self.assertEqual(sum_diag.cycle_index.max(), 1509)
        self.assertEqual(np.around(sum_diag["initial_regular_throughput"].iloc[0], 3), np.around(237.001769, 3))
        self.assertEqual(np.around(sum_diag["normalized_regular_throughput"].iloc[15], 3), np.around(45.145, 3))
        self.assertEqual(np.around(sum_diag["normalized_diagnostic_throughput"].iloc[15], 3), np.around(5.229, 3))
        self.assertEqual(sum_diag['diagnostic_start_cycle'].iloc[0], 30)
        self.assertEqual(sum_diag['diagnostic_interval'].iloc[0], 100)
        self.assertEqual(sum_diag['epoch_time'].iloc[0], 1576736230)

        processed_cycler_run_path_2 = os.path.join(
            TEST_FILE_DIR, "Talos_001383_NCR18650618001_CH31_truncated_structure.json"
        )
        structured_datapath = auto_load_processed(processed_cycler_run_path_2)

        sum_diag = featurizer_helpers.get_fractional_quantity_remaining_nx(structured_datapath,
                                                                           metric="discharge_energy",
                                                                           diagnostic_cycle_type="hppc")
        self.assertEqual(len(sum_diag.index), 3)
        self.assertEqual(sum_diag.cycle_index.max(), 242)
        self.assertEqual(np.around(sum_diag["initial_regular_throughput"].iloc[0], 3), np.around(331.428, 3))
        self.assertEqual(np.around(sum_diag["normalized_regular_throughput"].iloc[2], 3), np.around(6.817, 3))
        self.assertEqual(np.around(sum_diag["normalized_diagnostic_throughput"].iloc[2], 3), np.around(0.385, 3))
        self.assertEqual(sum_diag['diagnostic_start_cycle'].iloc[0], 30)
        self.assertEqual(sum_diag['diagnostic_interval'].iloc[0], 200)
        self.assertEqual(sum_diag['epoch_time'].iloc[0], 1598156928)

    def test_get_v_diff(self):
        processed_cycler_run_path_1 = os.path.join(
            TEST_FILE_DIR, "Talos_001383_NCR18650618001_CH31_truncated_structure.json"
        )
        processed_cycler_run_path_2 = os.path.join(
            TEST_FILE_DIR, "PreDiag_000304_000153_truncated_structure.json"
        )
        processed_cycler_run_path_3 = os.path.join(
            TEST_FILE_DIR, "Talos_001380_ICR1865026JM001_CH28_truncated_structure.json"
        )
        processed_cycler_run_path_4 = os.path.join(
            TEST_FILE_DIR, "Talos_001375_NCR18650319002_CH15_truncated_structure.json"
        )
        with ScratchDir("."):
            # processed_cycler_run_path_1
            structured_datapath = auto_load_processed(processed_cycler_run_path_1)
            v_vars_df = featurizer_helpers.get_v_diff(structured_datapath, 1, 8)
            # print(v_vars_df)
            self.assertEqual(np.round(v_vars_df.iloc[0]['var_v_diff'], decimals=8),
                             np.round(0.00472705, decimals=8))
            self.assertListEqual(list(v_vars_df.columns),
                                 ["var_v_diff", "min_v_diff", "mean_v_diff", "skew_v_diff", "kurtosis_v_diff",
                                  "sum_v_diff", "sum_square_v_diff"])

            temp_list = v_vars_df.iloc[0, :].to_list()
            temp_list = [np.round(float(x), 8) for x in temp_list]
            self.assertListEqual(temp_list,
                                 [0.00472705, 0.0108896, 0.13865059, 0.59427689, 2.36743208, 176.50219843, 30.4896637])

            # processed_cycler_run_path_2
            structured_datapath = auto_load_processed(processed_cycler_run_path_2)
            v_vars_df = featurizer_helpers.get_v_diff(structured_datapath, 1, 8)
            # print(v_vars_df)
            self.assertEqual(np.round(v_vars_df.iloc[0]['var_v_diff'], decimals=8),
                             np.round(2.664e-05, decimals=8))
            self.assertListEqual(list(v_vars_df.columns),
                                 ["var_v_diff", "min_v_diff", "mean_v_diff", "skew_v_diff", "kurtosis_v_diff",
                                  "sum_v_diff", "sum_square_v_diff"])

            temp_list = v_vars_df.iloc[0, :].to_list()
            temp_list = [np.round(float(x), 8) for x in temp_list]
            self.assertListEqual(temp_list,
                                 [2.664e-05, 0.01481062, 0.01993318, 1.70458503, 4.89453871, 6.83708111, 0.14542267])

            # processed_cycler_run_path_3
            structured_datapath = auto_load_processed(processed_cycler_run_path_3)
            v_vars_df = featurizer_helpers.get_v_diff(structured_datapath, 1, 8)
            # print(v_vars_df)
            self.assertEqual(np.round(v_vars_df.iloc[0]['var_v_diff'], decimals=8),
                             np.round(4.82e-06, decimals=8))
            self.assertListEqual(list(v_vars_df.columns),
                                 ["var_v_diff", "min_v_diff", "mean_v_diff", "skew_v_diff", "kurtosis_v_diff",
                                  "sum_v_diff", "sum_square_v_diff"])

            temp_list = v_vars_df.iloc[0, :].to_list()
            temp_list = [np.round(float(x), 8) for x in temp_list]
            self.assertListEqual(temp_list,
                                 [4.82e-06, 0.01134005, 0.01569094, -0.01052989, 3.25562527, 4.07964428, 0.06526675])

            # processed_cycler_run_path_4
            structured_datapath = auto_load_processed(processed_cycler_run_path_4)
            v_vars_df = featurizer_helpers.get_v_diff(structured_datapath, 1, 8)
            # print(v_vars_df)
            self.assertEqual(np.round(v_vars_df.iloc[0]['var_v_diff'], decimals=8),
                             np.round(9.71e-06, decimals=8))
            self.assertListEqual(list(v_vars_df.columns),
                                 ["var_v_diff", "min_v_diff", "mean_v_diff", "skew_v_diff", "kurtosis_v_diff",
                                  "sum_v_diff", "sum_square_v_diff"])

            temp_list = v_vars_df.iloc[0, :].to_list()
            temp_list = [np.round(float(x), 8) for x in temp_list]
            self.assertListEqual(temp_list,
                                 [9.71e-06, -0.01138431, 0.00490308, -3.09586327, 13.72199015, 2.16744705, 0.01306312])

    def test_get_hppc_ocv(self):
        structured_datapath_loc = os.path.join(
            TEST_FILE_DIR, "PreDiag_000240_000227_truncated_structure.json"
        )
        structured_datapath = auto_load_processed(structured_datapath_loc)
        hppc_ocv_features = featurizer_helpers.get_hppc_ocv(structured_datapath, 1)
        self.assertAlmostEqual(hppc_ocv_features['var_ocv'].iloc[0], 0.000016, 6)
        self.assertAlmostEqual(hppc_ocv_features['min_ocv'].iloc[0], -0.001291, 6)
        self.assertAlmostEqual(hppc_ocv_features['mean_ocv'].iloc[0], 0.002221, 6)
        self.assertAlmostEqual(hppc_ocv_features['skew_ocv'].iloc[0], 1.589392, 6)
        self.assertAlmostEqual(hppc_ocv_features['kurtosis_ocv'].iloc[0], 7.041016, 6)
        self.assertAlmostEqual(hppc_ocv_features['sum_ocv'].iloc[0], 0.025126, 6)
        self.assertAlmostEqual(hppc_ocv_features['sum_square_ocv'].iloc[0], 0.000188, 6)

    def test_get_step_index(self):
        structured_datapath_loc = os.path.join(
            TEST_FILE_DIR, "PreDiag_000240_000227_truncated_structure.json"
        )

        parameters_path = os.path.join(TEST_FILE_DIR, "data-share", "raw", "parameters")
        structured_datapath = auto_load_processed(structured_datapath_loc)
        data = structured_datapath.diagnostic_data
        hppc_cycles = data.loc[data.cycle_type == "hppc"]
        # print(hppc_cycles.step_index.unique())
        _, protocol_name = os.path.split(structured_datapath.metadata.protocol)
        parameter_row, _ = parameters_lookup.get_protocol_parameters(protocol_name, parameters_path=parameters_path)

        for cycle in hppc_cycles.cycle_index.unique():
            hppc_cycle = hppc_cycles[hppc_cycles.cycle_index == cycle]
            for step in hppc_cycle.step_index.unique():
                hppc_cycle_step = hppc_cycle[(hppc_cycle.step_index == step)]
                for step_iter in hppc_cycle_step.step_index_counter.unique():
                    hppc_cycle_step_iter = hppc_cycle_step[(hppc_cycle_step.step_index_counter == step_iter)]
                    duration = hppc_cycle_step_iter.test_time.max() - hppc_cycle_step_iter.test_time.min()
                    median_crate = np.round(hppc_cycle_step.current.median() /
                                            parameter_row["capacity_nominal"].iloc[0], 2)
                    # print(step, median_crate, duration)

        step_ind = featurizer_helpers.get_step_index(structured_datapath,
                                                     cycle_type="hppc",
                                                     diag_pos=0)
        self.assertEqual(len(step_ind.values()), 6)
        print([step_ind["hppc_long_rest"],
               step_ind["hppc_discharge_pulse"],
               step_ind["hppc_short_rest"],
               step_ind["hppc_charge_pulse"],
               step_ind["hppc_discharge_to_next_soc"]])

        self.assertEqual(step_ind, {
            'hppc_charge_to_soc': 9,
            'hppc_long_rest': 11,
            'hppc_discharge_pulse': 12,
            'hppc_short_rest': 13,
            'hppc_charge_pulse': 14,
            'hppc_discharge_to_next_soc': 15
        })
        step_ind = featurizer_helpers.get_step_index(structured_datapath,
                                                     cycle_type="hppc",
                                                     diag_pos=1)
        self.assertEqual(len(step_ind.values()), 6)
        self.assertEqual(step_ind, {
            'hppc_charge_to_soc': 41,
            'hppc_long_rest': 43,
            'hppc_discharge_pulse': 44,
            'hppc_short_rest': 45,
            'hppc_charge_pulse': 46,
            'hppc_discharge_to_next_soc': 47
        })

    def test_get_step_index_2(self):
        structured_datapath_loc = os.path.join(
            TEST_FILE_DIR, "PreDiag_000400_000084_truncated_structure.json"
        )
        parameters_path = os.path.join(TEST_FILE_DIR, "data-share", "raw", "parameters")
        structured_datapath = auto_load_processed(structured_datapath_loc)
        _, protocol_name = os.path.split(structured_datapath.metadata.protocol)
        parameter_row, _ = parameters_lookup.get_protocol_parameters(protocol_name, parameters_path=parameters_path)

        step_ind = featurizer_helpers.get_step_index(structured_datapath,
                                                     cycle_type="hppc",
                                                     diag_pos=0)
        self.assertEqual(len(step_ind.values()), 7)

        self.assertEqual(step_ind, {
            'hppc_charge_to_soc': 9,
            'hppc_long_rest': 11,
            'hppc_discharge_pulse': 12,
            'hppc_short_rest': 13,
            'hppc_charge_pulse': 14,
            'hppc_discharge_to_next_soc': 15,
            'hppc_final_discharge': 17
        })
        step_ind = featurizer_helpers.get_step_index(structured_datapath,
                                                     cycle_type="hppc",
                                                     diag_pos=1)
        self.assertEqual(len(step_ind.values()), 7)
        self.assertEqual(step_ind, {
            'hppc_charge_to_soc': 41,
            'hppc_long_rest': 43,
            'hppc_discharge_pulse': 44,
            'hppc_short_rest': 45,
            'hppc_charge_pulse': 46,
            'hppc_discharge_to_next_soc': 47,
            'hppc_final_discharge': 49
        })
        step_ind = featurizer_helpers.get_step_index(structured_datapath, cycle_type="reset", diag_pos=0)
        self.assertEqual(step_ind, {'reset_charge': 5, 'reset_discharge': 6})
        step_ind = featurizer_helpers.get_step_index(structured_datapath, cycle_type="reset", diag_pos=1)
        self.assertEqual(step_ind, {'reset_charge': 38, 'reset_discharge': 39})

        step_ind = featurizer_helpers.get_step_index(structured_datapath, cycle_type="rpt_0.2C", diag_pos=0)
        self.assertEqual(step_ind, {'rpt_0.2C_charge': 19, 'rpt_0.2C_discharge': 20})
        step_ind = featurizer_helpers.get_step_index(structured_datapath, cycle_type="rpt_0.2C", diag_pos=1)
        self.assertEqual(step_ind, {'rpt_0.2C_charge': 51, 'rpt_0.2C_discharge': 52})

        step_ind = featurizer_helpers.get_step_index(structured_datapath, cycle_type="rpt_1C", diag_pos=0)
        self.assertEqual(step_ind, {'rpt_1C_charge': 22, 'rpt_1C_discharge': 23})
        step_ind = featurizer_helpers.get_step_index(structured_datapath, cycle_type="rpt_1C", diag_pos=1)
        self.assertEqual(step_ind, {'rpt_1C_charge': 54, 'rpt_1C_discharge': 55})

        step_ind = featurizer_helpers.get_step_index(structured_datapath, cycle_type="rpt_2C", diag_pos=0)
        self.assertEqual(step_ind, {'rpt_2C_charge': 25, 'rpt_2C_discharge': 26})
        step_ind = featurizer_helpers.get_step_index(structured_datapath, cycle_type="rpt_2C", diag_pos=1)
        self.assertEqual(step_ind, {'rpt_2C_charge': 57, 'rpt_2C_discharge': 58})

    def test_get_step_index_3(self):
        structured_datapath_loc = os.path.join(
            TEST_FILE_DIR, "PredictionDiagnostics_000136_00002D_truncated_structure.json"
        )
        structured_datapath = auto_load_processed(structured_datapath_loc)
        step_ind = featurizer_helpers.get_step_index(structured_datapath, cycle_type="hppc", diag_pos=0)
        self.assertEqual(len(step_ind.values()), 6)

    def test_get_diffusion_coeff(self):
        with ScratchDir("."):
            structured_datapath_loc = os.path.join(
                TEST_FILE_DIR, "PreDiag_000240_000227_truncated_structure.json"
            )
            structured_datapath = auto_load_processed(structured_datapath_loc)
            diffusion_df = featurizer_helpers.get_diffusion_coeff(structured_datapath, 1)
            print(np.round(diffusion_df.iloc[0].to_list(), 3))
            self.assertEqual(np.round(diffusion_df.iloc[0].to_list(), 3)[0], -0.016)
            self.assertEqual(np.round(diffusion_df.iloc[0].to_list(), 3)[5], -0.011)


class TestRawToFeatures(unittest.TestCase):
    def setUp(self):
        self.maccor_file_w_parameters_s3 = {
            "bucket": "beep-sync-test-stage",
            "key": "big_file_tests/PreDiag_000287_000128.092"
        }
        self.maccor_file_w_parameters = os.path.join(
            TEST_FILE_DIR, "PreDiag_000287_000128.092"
        )

    @unittest.skipUnless(BIG_FILE_TESTS, SKIP_MSG)
    def test_raw_to_features(self):

        download_s3_object(bucket=self.maccor_file_w_parameters_s3["bucket"],
                           key=self.maccor_file_w_parameters_s3["key"],
                           destination_path=self.maccor_file_w_parameters)

        dp = MaccorDatapath.from_file(self.maccor_file_w_parameters)
        dp.autostructure()
        processed_run_path = os.path.join(
            TEST_FILE_DIR, "processed_diagnostic.json"
        )

        # Dump to the structured file and check the file size
        dumpfn(dp, processed_run_path)

        dp = loadfn(processed_run_path)

        for fclass in (
                DeltaQFastCharge,
                CycleSummaryStats,
                TrajectoryFastCharge,
                DiagnosticSummaryStats,
                HPPCResistanceVoltageFeatures,
        ):
            f = fclass(dp)
            self.assertTrue(f.validate()[0])
            f.create_features()

            if fclass.__class__.__name__ == "HPPCResistanceVoltageFeatures":
                self.assertAlmostEqual(f.features['r_c_0s_00'].iloc[0], -0.159771397, 5)
                self.assertAlmostEqual(f.features['r_c_0s_10'].iloc[0], -0.143679, 5)
                self.assertAlmostEqual(f.features['r_c_0s_20'].iloc[0], -0.146345, 5)
                self.assertAlmostEqual(f.features['D_6'].iloc[0], -0.167919, 5)
                self.assertAlmostEqual(f.features['D_7'].iloc[0], 0.094136, 5)
                self.assertAlmostEqual(f.features['D_8'].iloc[0], 0.172496, 5)<|MERGE_RESOLUTION|>--- conflicted
+++ resolved
@@ -257,7 +257,6 @@
 
         self.assertAlmostEqual(f.features.iloc[0]["initial_regular_throughput"], 497.587658, 5)
 
-<<<<<<< HEAD
     def test_ChargingProtocol(self):
         structured_datapath_loc = os.path.join(
             TEST_FILE_DIR, "PredictionDiagnostics_000132_00004C_structure.json"
@@ -388,12 +387,10 @@
 
         self.assertFalse(f.features["to_include"].iloc[0])
 
-=======
         # Test if rerunning feature works since dictionaries are being updated in place
         f = DiagnosticProperties(structured_datapath)
         f.create_features()
         self.assertEqual(f.features.shape, (1, 4))
->>>>>>> 6d134f43
 
 class TestFeaturizerHelpers(unittest.TestCase):
     def setUp(self):
