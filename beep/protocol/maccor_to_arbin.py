# Copyright 2019 Toyota Research Institute. All rights reserved.
""" Parsing and conversion of maccor procedure files to arbin schedule files"""

import os
import re
from datetime import datetime
from copy import deepcopy
from beep.protocol import PROTOCOL_SCHEMA_DIR
from collections import OrderedDict
from monty.serialization import loadfn
from beep.protocol.arbin import Schedule

TEST_DIR = os.path.dirname(__file__)
TEST_FILE_DIR = os.path.join(TEST_DIR, "test_files")


class ProcedureToSchedule:
    """
    This class is a set of methods to convert from a maccor procedure file to
    an arbin schedule file. This is essentially a translation between two
    different system languages. Since the two systems are not equivalent,
    its not possible to perform an exact translation and some control methods
    cannot be supported.

    Args:
        procedure_dict_steps (OrderedDict): A dictionary containing each of
            the steps in the procedure

    """

    def __init__(self, procedure_dict_steps):
        self.procedure_dict_steps = procedure_dict_steps

    def create_sdu(self, sdu_input_name, sdu_output_name,
                   current_range='Range1',
                   global_v_range=[2.5, 4.5],
                   global_temp_range=[-100, 100],
                   global_current_range=[-30, 30]):
        """
        Highest level function in the class. Takes a schedule file and replaces
        all of the steps with steps from the procedure file. Then writes the
        resulting schedule file to the output file.

        Args:
            sdu_input_name (str): the full path of the schedule file to use as a
                shell for the steps
            sdu_output_name (str): the full path of the schedule file to output
            global_v_range (list): Global safety range for voltage in volts [min, max]
            global_temp_range (list): Global safety range for temperature in Celcius [min, max]
            global_current_range (list): Global safety range for current in Amps [min, max]

        """
        schedule = Schedule.from_file(sdu_input_name)
        # sdu_dict = Schedule.from_file(sdu_input_name)

<<<<<<< HEAD
        keys = list(schedule['Schedule'].keys())
        safety_data = []
        safety_key = []
        for key in keys:
            if bool(re.match('Step[0-9]+', key)):
                del schedule['Schedule'][key]
            if bool(re.match('UserDefineSafety[0-9]+', key)):
                safety_data.append(deepcopy(schedule['Schedule'][key]))
                safety_key.append(key)
                del schedule['Schedule'][key]
=======
        keys = list(schedule["Schedule"].keys())
        for key in keys:
            if "Schedule" in key:
                del schedule["Schedule"][key]
>>>>>>> 0fe4c026

        step_name_list, step_flow_ctrl = self.create_metadata()
        schedule.set("Schedule.m_uStepNum", str(len(step_name_list)))
        # Set global safety limits
        schedule.set("Schedule.m_VoltageSafetyScope",
                     "{:.6f}".format(global_v_range[0]) + "^" + "{:.6f}".format(global_v_range[1]))
        schedule.set("Schedule.m_AuxTempSafetyScope",
                     "{:.6f}".format(global_temp_range[0]) + '^' + "{:.6f}".format(global_temp_range[1]))
        schedule.set("Schedule.m_CurrentSafetyScope",
                     "{:.6f}".format(global_current_range[0]) + '^' + "{:.6f}".format(global_current_range[1]))
        if global_temp_range != [-100, 100]:
            schedule.set("Schedule.m_AuxSafetyEnabled",
                         '0^0 ; 1^1 ; 2^0 ; 3^0 ; 4^0 ; 5^0 ; 6^0 ; 7^0 ; 8^0 ; 9^0 ; 10^0 ; 11^0')
        for step_index, step in enumerate(self.procedure_dict_steps):
<<<<<<< HEAD
            ## TODO develop method for setting range automatically
            step_arbin = self.compile_to_arbin(self.procedure_dict_steps[step_index],
                                               step_index, step_name_list, step_flow_ctrl,
                                               current_range=current_range)
            key = 'Step{}'.format(step_index)
=======
            step_arbin = self.compile_to_arbin(
                self.procedure_dict_steps[step_index],
                step_index,
                step_name_list,
                step_flow_ctrl,
            )
            key = "Step{}".format(step_index)
>>>>>>> 0fe4c026
            schedule.set("Schedule.{}".format(key), step_arbin)
        for indx, safety in enumerate(safety_data):
            schedule.set("Schedule.{}".format(safety_key[indx]), safety)
        schedule.to_file(sdu_output_name)

    def create_metadata(self):
        """
        Creates the necessary information so that flow control for the steps can be
        set up correctly.

        Returns:
            list: unique strings consisting of the step number and note
            dict: key value pairs for the loop control steps indicating
                which step the Loop step should GOTO when the end condition
                is not matched

        """
        step_name_list = []
        step_flow_ctrl = {}
        for indx, step in enumerate(self.procedure_dict_steps):
            step_name_list.append(str(indx + 1) + "-" + str(step["StepNote"]))
            if "Loop" in step["StepType"]:
                loop_counter = int(re.search(r"\d+", step["StepType"]).group())
                i = 1
                while (indx - i) > 1:
                    if self.procedure_dict_steps[abs(indx - i)][
                        "StepType"
                    ] == "Do {}".format(loop_counter):
                        do_index = abs(indx - i)
                        break
                    i = i + 1
                step_flow_ctrl.update({indx: step_name_list[do_index + 1]})
        return step_name_list, step_flow_ctrl

    def compile_to_arbin(
        self,
        step_abs,
        step_index,
        step_name_list,
        step_flow_ctrl,
        current_range="Parallel-High",
    ):
        """
        Takes a step from a maccor procedure file and converts it to an equivalent
        step for an arbin schedule file. Not all control modes are supported. Compatible
        modes are constant current, constant voltage, CCCV. Future support for power,
        resistance modes and complex modes such as formulas and waveforms is planned.

        Flow control for the steps is implemented by using the TC counters of the arbin
        schedule. Since only 4 counters are available, only 4 layer of Loops are possible.
        Do steps are converted to steps that reset the respective TC counter and the Loop
        steps are converted to steps that go to the step immediately after the Do step until
        the loop condition is met, while advancing the TC counter every time the Loop step is
        passed.

        Arbin control values decoded: Arbin is using a 20-bit value for control and masking
        off specific portions for each of the different actions (reset, increment, decrement)
        and using different bits for each of the different counters
        =====================================================================================================
        Step Number	Name	    CtrlValue	Ext1	Ext2    Reset Increment
        3	Loop (CI 0)	                0	   1	  0				    CI			                    00001
        7	First Loop (Reset)	        0	   2	  0				    T1			                    00010
        8	Loop (CI 1)	                0	   1	  0				    CI			                    00001
        16	Loop 2 ( HPPC)	            0	   2	  0				    T1			                    00010
        17	Loop (CI 2)	                0	   1	  0				    CI			                    00001
        21	Loop (CI 3)     	        0	   1	  0				    CI			                    00001
        25	Loop (CI 4)	                0	   1	  0				    CI			                    00001
        29	Loop (CI 5)	                0	   1	  0				    CI			                    00001
        35	Loop 3 (Cycling 30)	    65536	   13	  0			T1	    T2		00010 00000 00000 00000	01101
        36	Loop 4 (Cycling 100)	    0	   16	  0				    T4			                    10000
        37	Loop 5 (always true)	524288	   1	  0			T4	    CI		10000 00000 00000 00000	00001
        15  Loop                       15      1      0         PVs             00000 00000 00000 01111 00001

        Args:
            step_abs (OrderedDict): A ordered dict of the maccor step to be converted
            step_index (int): The index of the step to be converted
            step_name_list (list): A list of the step labels to be used in the arbin
                schedule file
            step_flow_ctrl (dict): A dictionary of the loop steps as keys and the
                corresponding steps to go to after the
            current_range (str): The current range to use for the step, values can
            be 'Range1', 'Range2', 'Range3', 'Range4' and 'Parallel-High' depending on the
            cycler being used. Range1 is the largest normal current range. The values for the
            ranges are 30A, 5A, 500mA, 20mA

        Returns:
            OrderedDict: The arbin step resulting from the conversion of the
                procedure step
        """

        ARBIN_SCHEMA = loadfn(
            os.path.join(PROTOCOL_SCHEMA_DIR, "arbin_schedule_schema.yaml")
        )
        blank_step = OrderedDict(ARBIN_SCHEMA["step_blank_body"])

        blank_step["m_szLabel"] = str(step_index + 1) + "-" + str(step_abs["StepNote"])
        blank_step["m_szCurrentRange"] = current_range

        # Current control mode with currents measured in Amps
        if step_abs["StepMode"] == "Current" and "C" not in step_abs["StepValue"]:
            if step_abs["Limits"] is not None:
                blank_step["m_szStepCtrlType"] = "CCCV"
                if step_abs["StepType"] == "Charge":
                    blank_step["m_szCtrlValue"] = step_abs["StepValue"]
                    blank_step["m_szExtCtrlValue1"] = step_abs["Limits"]["Voltage"]
                    blank_step["m_szExtCtrlValue2"] = "0"
                elif step_abs["StepType"] == "Dischrge":
                    blank_step["m_szCtrlValue"] = "-" + step_abs["StepValue"]
                    blank_step["m_szExtCtrlValue1"] = step_abs["Limits"]["Voltage"]
                    blank_step["m_szExtCtrlValue2"] = "0"
            elif step_abs["Limits"] is None:
                blank_step["m_szStepCtrlType"] = "Current(A)"
                if step_abs["StepType"] == "Charge":
                    blank_step["m_szCtrlValue"] = step_abs["StepValue"]
                elif step_abs["StepType"] == "Dischrge":
                    blank_step["m_szCtrlValue"] = "-" + step_abs["StepValue"]
            else:
                raise ValueError("Unable to set m_szStepCtrlType for current")

        # Current control mode currents measured in C-rate
        elif step_abs["StepMode"] == "Current" and "C" in step_abs["StepValue"]:
            if step_abs["Limits"] is not None:
                blank_step["m_szStepCtrlType"] = "CCCV"
                if step_abs["StepType"] == "Charge":
                    blank_step["m_szCtrlValue"] = step_abs["StepValue"].replace("C", "")
                    blank_step["m_szExtCtrlValue1"] = step_abs["Limits"]["Voltage"]
                    blank_step["m_szExtCtrlValue2"] = "0"
                elif step_abs["StepType"] == "Dischrge":
                    blank_step["m_szCtrlValue"] = "-" + step_abs["StepValue"].replace(
                        "C", ""
                    )
            elif step_abs["Limits"] is None:
                blank_step["m_szStepCtrlType"] = "C-Rate"
                if step_abs["StepType"] == "Charge":
                    blank_step["m_szCtrlValue"] = step_abs["StepValue"].replace("C", "")
                elif step_abs["StepType"] == "Dischrge":
                    blank_step["m_szCtrlValue"] = "-" + step_abs["StepValue"].replace(
                        "C", ""
                    )
            else:
                raise ValueError("Unable to set m_szStepCtrlType for current")

        # Voltage control mode and current limit measured in Amps
        elif step_abs["StepMode"] == "Voltage":
            if (
                step_abs["Limits"] is not None
                and "C" not in step_abs["Limits"]["Current"]
            ):
                blank_step["m_szStepCtrlType"] = "CCCV"
                if step_abs["StepType"] == "Charge":
                    blank_step["m_szCtrlValue"] = step_abs["Limits"]["Current"]
                    blank_step["m_szExtCtrlValue1"] = step_abs["StepValue"]
                    blank_step["m_szExtCtrlValue2"] = "0"
                elif step_abs["StepType"] == "Dischrge":
                    blank_step["m_szCtrlValue"] = "-" + step_abs["Limits"]["Current"]
                    blank_step["m_szExtCtrlValue1"] = step_abs["StepValue"]
                    blank_step["m_szExtCtrlValue2"] = "0"
            elif step_abs["Limits"] is None:
                blank_step["m_szStepCtrlType"] = "Voltage(V)"
                if step_abs["StepType"] == "Charge":
                    blank_step["m_szCtrlValue"] = step_abs["StepValue"]
                elif step_abs["StepType"] == "Dischrge":
                    blank_step["m_szCtrlValue"] = step_abs["StepValue"]
            else:
                raise ValueError("Unable to set m_szStepCtrlType for voltage")

        # Rest control mode
        elif step_abs["StepMode"] is None and step_abs["StepType"] == "Rest":
            if step_abs["Limits"] is None:
                blank_step["m_szStepCtrlType"] = "Rest"
            else:
                raise ValueError("Unable to set m_szStepCtrlType for voltage")

        # Flow control steps
<<<<<<< HEAD
        elif step_abs['StepMode'] is None and step_abs['StepType'] in ['Loop 1', 'Do 1',
                                                                       'Loop 2', 'Do 2',
                                                                       'AdvCycle', 'End']:
            if step_abs['StepType'] == 'AdvCycle':
                blank_step['m_szStepCtrlType'] = "Set Variable(s)"
                blank_step['m_szCtrlValue'] = '15'
                blank_step['m_szExtCtrlValue1'] = '1'
                blank_step['m_szExtCtrlValue2'] = '0'
            elif 'Loop' in step_abs['StepType']:
                loop_counter = int(re.search(r'\d+', step_abs['StepType']).group())
                blank_step['m_szStepCtrlType'] = "Set Variable(s)"
                blank_step['m_szCtrlValue'] = '0'
                blank_step['m_szExtCtrlValue1'] = str(2 ** loop_counter)
                blank_step['m_szExtCtrlValue2'] = '0'
                assert isinstance(step_abs['Ends']['EndEntry'], OrderedDict)
                loop_addendum = OrderedDict([('EndType', 'Loop Addendum'), ('Oper', '< '),
                                            ('Step', step_flow_ctrl[step_index].split('-')[0]),
                                             ('Value', step_abs['Ends']['EndEntry']['Value'])])
                step_abs['Ends']['EndEntry'] = [loop_addendum, step_abs['Ends']['EndEntry']]

            elif 'Do' in step_abs['StepType']:
                loop_counter = int(re.search(r'\d+', step_abs['StepType']).group())
                blank_step['m_szStepCtrlType'] = "Set Variable(s)"
                blank_step['m_szCtrlValue'] = str(2 ** (loop_counter + 15))
                blank_step['m_szExtCtrlValue1'] = '0'
                blank_step['m_szExtCtrlValue2'] = '0'
=======
        elif step_abs["StepMode"] is None and step_abs["StepType"] in [
            "Loop 1",
            "Do 1",
            "Loop 2",
            "Do 2",
            "AdvCycle",
            "End",
        ]:
            if step_abs["StepType"] == "AdvCycle":
                blank_step["m_szStepCtrlType"] = "Set Variable(s)"
                blank_step["m_szCtrlValue1"] = "0"
                blank_step["m_szExtCtrlValue1"] = "1"
                blank_step["m_szExtCtrlValue1"] = "0"
            elif "Loop" in step_abs["StepType"]:
                loop_counter = int(re.search(r"\d+", step_abs["StepType"]).group())
                blank_step["m_szStepCtrlType"] = "Set Variable(s)"
                blank_step["m_szCtrlValue1"] = "0"
                blank_step["m_szExtCtrlValue1"] = str(2 ** loop_counter)
                blank_step["m_szExtCtrlValue1"] = "0"
                assert isinstance(step_abs["Ends"]["EndEntry"], OrderedDict)
                loop_addendum = OrderedDict(
                    [
                        ("EndType", "Loop Addendum"),
                        ("Oper", "< "),
                        ("Step", step_flow_ctrl[step_index].split("-")[0]),
                        ("Value", step_abs["Ends"]["EndEntry"]["Value"]),
                    ]
                )
                step_abs["Ends"]["EndEntry"] = [
                    loop_addendum,
                    step_abs["Ends"]["EndEntry"],
                ]

            elif "Do" in step_abs["StepType"]:
                loop_counter = int(re.search(r"\d+", step_abs["StepType"]).group())
                blank_step["m_szStepCtrlType"] = "Set Variable(s)"
                blank_step["m_szCtrlValue1"] = str(2 ** (loop_counter + 15))
                blank_step["m_szExtCtrlValue1"] = "0"
                blank_step["m_szExtCtrlValue1"] = "0"
>>>>>>> 0fe4c026

            else:
                blank_step["m_szStepCtrlType"] = "Rest"
        else:
            raise ValueError("Unable to set StepMode for Flow control step")

        step_type = step_abs["StepType"]

        # Ends
        if step_abs["Ends"] is not None:
            if isinstance(step_abs["Ends"]["EndEntry"], OrderedDict):
                blank_step["m_uLimitNum"] = 1
                end = step_abs["Ends"]["EndEntry"]
                end_index = 0
                limit_key = "Limit{}".format(str(end_index))
                blank_step[limit_key] = OrderedDict(
                    self.convert_end_to_limit(
                        blank_step,
                        end,
                        step_index,
                        step_name_list,
                        step_type,
                        step_flow_ctrl,
                    )
                )
            elif isinstance(step_abs["Ends"]["EndEntry"], list):
                blank_step["m_uLimitNum"] = len(step_abs["Ends"]["EndEntry"])
                for end_index, end in enumerate(step_abs["Ends"]["EndEntry"]):
                    limit_key = "Limit{}".format(str(end_index))
                    blank_step[limit_key] = OrderedDict(
                        self.convert_end_to_limit(
                            blank_step,
                            end,
                            step_index,
                            step_name_list,
                            step_type,
                            step_flow_ctrl,
                        )
                    )
        elif step_abs["Ends"] is None:
            blank_step["m_uLimitNum"] = 1
            end_index = 0
            limit_key = "Limit{}".format(str(end_index))
            blank_step[limit_key] = self.add_blank_limit()

        # Reports
        if step_abs["Reports"] is not None:
            if isinstance(step_abs["Reports"]["ReportEntry"], OrderedDict):
                blank_step["m_uLimitNum"] = blank_step["m_uLimitNum"] + 1
                report = step_abs["Reports"]["ReportEntry"]
                report_index = 0
                limit_start = len(step_abs["Ends"]["EndEntry"])
                limit_key = "Limit{}".format(str(report_index + limit_start))
<<<<<<< HEAD
                blank_step[limit_key] = OrderedDict(self.convert_report_to_logging_limit(report))
            elif isinstance(step_abs['Ends']['EndEntry'], list):
                blank_step['m_uLimitNum'] = blank_step['m_uLimitNum'] + len(step_abs['Reports']['ReportEntry'])
                for report_index, report in enumerate(step_abs['Reports']['ReportEntry']):
                    limit_start = len(step_abs['Ends']['EndEntry'])
=======
                blank_step[limit_key] = OrderedDict(
                    self.convert_report_to_logging_limit(report)
                )
            elif isinstance(step_abs["Ends"]["EndEntry"], list):
                blank_step["m_uLimitNum"] = blank_step["m_uLimitNum"] + len(
                    step_abs["Ends"]["EndEntry"]
                )
                for report_index, report in enumerate(
                    step_abs["Reports"]["ReportEntry"]
                ):
                    limit_start = len(step_abs["Ends"]["EndEntry"])
>>>>>>> 0fe4c026
                    limit_key = "Limit{}".format(str(report_index + limit_start))
                    blank_step[limit_key] = OrderedDict(
                        self.convert_report_to_logging_limit(report)
                    )

        blank_step["m_uLimitNum"] = str(blank_step["m_uLimitNum"])

        return blank_step

    def add_blank_limit(self):
        """
        Minor helper function to add a limit that immediately advances to the next step.

        Returns:
            dict: blank limit that advances to the next step immediately

        """
        ARBIN_SCHEMA = loadfn(
            os.path.join(PROTOCOL_SCHEMA_DIR, "arbin_schedule_schema.yaml")
        )
        limit = ARBIN_SCHEMA["step_blank_limit"]
        limit["m_bStepLimit"] = "1"
        limit["m_bLogDataLimit"] = "0"
        limit["m_szGotoStep"] = "Next Step"
        limit["Equation0_szLeft"] = "PV_CHAN_Step_Time"
        limit["Equation0_szCompareSign"] = ">"
        limit["Equation0_szRight"] = "0"
        return limit

    def convert_end_to_limit(
        self, blank_step, end, step_index, step_name_list, step_type, step_flow_ctrl
    ):
        """
        Takes a normal ending condition from a maccor procedure and converts it to an equivalent
        limit for an arbin schedule file.

        Args:
            blank_step (OrderedDict): the arbin step that is being populated
            end (OrderedDict): the ending condition from the maccor to convert to arbin limit
            step_index (int): the index of the current step being converted
            step_name_list (list): the list of labels for the steps
            step_type (str): the type of step being converted so that the limit can be set
                appropriately
            step_flow_ctrl (dict): a dictionary of the loop steps (keys) and the goto
                steps (values)

        Returns:
            dict: the converted limit

        """
        ARBIN_SCHEMA = loadfn(
            os.path.join(PROTOCOL_SCHEMA_DIR, "arbin_schedule_schema.yaml")
        )
        limit = ARBIN_SCHEMA["step_blank_limit"]
        limit["m_bStepLimit"] = "1"
        limit["m_bLogDataLimit"] = "1"

        if end["Step"] == str(int(step_index) + 2).zfill(3):
            limit["m_szGotoStep"] = "Next Step"
        else:
            limit["m_szGotoStep"] = step_name_list[int(end["Step"]) - 1]

        if end["EndType"] == "Voltage":
            limit["Equation0_szLeft"] = "PV_CHAN_Voltage"
            limit["Equation0_szCompareSign"] = end["Oper"].replace(" ", "")
            limit["Equation0_szRight"] = end["Value"]
        elif end["EndType"] == "Current" and blank_step["m_szStepCtrlType"] == "CCCV":
            limit["Equation0_szLeft"] = "PV_CHAN_CV_Stage_Current"
            if step_type == "Charge":
                limit["Equation0_szRight"] = end["Value"]
                limit["Equation0_szCompareSign"] = end["Oper"].replace(" ", "")
            elif step_type == "Dischrge":
                limit["Equation0_szRight"] = "-" + end["Value"]
                limit["Equation0_szCompareSign"] = (
                    end["Oper"].replace(" ", "").replace("<", ">")
                )
            else:
                raise ValueError(
                    "Unable to convert end to limit for EndType:{} and Ctrl:{}".format(
                        end["EndType"], blank_step["m_szStepCtrlType"]
                    )
                )
        elif (
            end["EndType"] == "Current"
            and blank_step["m_szStepCtrlType"] == "Voltage(V)"
        ):
            limit["Equation0_szLeft"] = "PV_CHAN_Current"
            if step_type == "Charge":
                limit["Equation0_szRight"] = end["Value"]
                limit["Equation0_szCompareSign"] = end["Oper"].replace(" ", "")
            elif step_type == "Dischrge":
                limit["Equation0_szRight"] = "-" + end["Value"]
                limit["Equation0_szCompareSign"] = (
                    end["Oper"].replace(" ", "").replace("<", ">")
                )
            else:
                raise ValueError(
                    "Unable to convert end to limit for EndType:{} and Ctrl:{}".format(
                        end["EndType"], blank_step["m_szStepCtrlType"]
                    )
                )
        elif end["EndType"] == "StepTime":
            limit["Equation0_szLeft"] = "PV_CHAN_Step_Time"
            limit["Equation0_szCompareSign"] = ">"
            if "." in end["Value"]:
                nofrag, frag = end["Value"].split(".")
                frag = frag[:6]  # truncate to microseconds
                frag += (6 - len(frag)) * "0"  # add 0s
                elapsed = datetime.strptime(
                    nofrag.replace("::", "00:00:0"), "%H:%M:%S"
                ).replace(microsecond=int(frag)) - datetime.strptime(
                    "00:00:00", "%H:%M:%S"
                )
            else:
                elapsed = datetime.strptime(
                    end["Value"].replace("::", "00:00:0"), "%H:%M:%S"
                ) - datetime.strptime("00:00:00", "%H:%M:%S")
            limit["Equation0_szRight"] = str(elapsed.total_seconds())
        elif end["EndType"] == "Loop Cnt":
            loop_counter = int(re.search(r"\d+", step_type).group())
            limit["Equation0_szLeft"] = "TC_Counter{}".format(loop_counter)
            limit["Equation0_szCompareSign"] = end["Oper"].replace(" ", "")
            limit["Equation0_szRight"] = end["Value"]

        elif end["EndType"] == "Loop Addendum":
            loop_counter = int(re.search(r"\d+", step_type).group())
            limit["m_szGotoStep"] = step_flow_ctrl[step_index]
            limit["Equation0_szLeft"] = "TC_Counter{}".format(loop_counter)
            limit["Equation0_szCompareSign"] = "<"
            limit["Equation0_szRight"] = end["Value"]

        else:
            raise ValueError("Unable to set end for type {}".format(end["EndType"]))

        return limit

    def convert_report_to_logging_limit(self, report):
        """
        Takes the reporting conditions for the maccor step and converts them to the logging
        limits for the arbin step.

        Args:
            report (OrderedDict): the maccor condition for recording values

        Returns:
            dict: a logging limit that corresponds to the recording conditions for
                maccor report

        """
        ARBIN_SCHEMA = loadfn(
            os.path.join(PROTOCOL_SCHEMA_DIR, "arbin_schedule_schema.yaml")
        )
        limit = ARBIN_SCHEMA["step_blank_limit"]
        limit["m_bStepLimit"] = "0"
        limit["m_bLogDataLimit"] = "1"
        limit["m_szGotoStep"] = "Next Step"

        if report["ReportType"] == "Voltage":
            limit["Equation0_szLeft"] = "DV_Voltage"
            limit["Equation0_szCompareSign"] = ">"
            limit["Equation0_szRight"] = report["Value"]
        elif report["ReportType"] == "Current":
            limit["Equation0_szLeft"] = "DV_Current"
            limit["Equation0_szRight"] = report["Value"]
            limit["Equation0_szCompareSign"] = ">"
        elif report["ReportType"] == "StepTime":
            limit["Equation0_szLeft"] = "DV_Time"
            limit["Equation0_szCompareSign"] = ">"
            if "." in report["Value"]:
                nofrag, frag = report["Value"].split(".")
                frag = frag[:6]  # truncate to microseconds
                frag += (6 - len(frag)) * "0"  # add 0s
                elapsed = datetime.strptime(
                    nofrag.replace("::", "00:00:0"), "%H:%M:%S"
                ).replace(microsecond=int(frag)) - datetime.strptime(
                    "00:00:00", "%H:%M:%S"
                )
            else:
                elapsed = datetime.strptime(
                    report["Value"].replace("::", "00:00:0"), "%H:%M:%S"
                ) - datetime.strptime("00:00:00", "%H:%M:%S")
            limit["Equation0_szRight"] = str(elapsed.total_seconds())

        return limit<|MERGE_RESOLUTION|>--- conflicted
+++ resolved
@@ -53,7 +53,6 @@
         schedule = Schedule.from_file(sdu_input_name)
         # sdu_dict = Schedule.from_file(sdu_input_name)
 
-<<<<<<< HEAD
         keys = list(schedule['Schedule'].keys())
         safety_data = []
         safety_key = []
@@ -64,12 +63,6 @@
                 safety_data.append(deepcopy(schedule['Schedule'][key]))
                 safety_key.append(key)
                 del schedule['Schedule'][key]
-=======
-        keys = list(schedule["Schedule"].keys())
-        for key in keys:
-            if "Schedule" in key:
-                del schedule["Schedule"][key]
->>>>>>> 0fe4c026
 
         step_name_list, step_flow_ctrl = self.create_metadata()
         schedule.set("Schedule.m_uStepNum", str(len(step_name_list)))
@@ -84,21 +77,16 @@
             schedule.set("Schedule.m_AuxSafetyEnabled",
                          '0^0 ; 1^1 ; 2^0 ; 3^0 ; 4^0 ; 5^0 ; 6^0 ; 7^0 ; 8^0 ; 9^0 ; 10^0 ; 11^0')
         for step_index, step in enumerate(self.procedure_dict_steps):
-<<<<<<< HEAD
-            ## TODO develop method for setting range automatically
-            step_arbin = self.compile_to_arbin(self.procedure_dict_steps[step_index],
-                                               step_index, step_name_list, step_flow_ctrl,
-                                               current_range=current_range)
-            key = 'Step{}'.format(step_index)
-=======
+
             step_arbin = self.compile_to_arbin(
                 self.procedure_dict_steps[step_index],
                 step_index,
                 step_name_list,
                 step_flow_ctrl,
+                current_range=current_range
             )
             key = "Step{}".format(step_index)
->>>>>>> 0fe4c026
+
             schedule.set("Schedule.{}".format(key), step_arbin)
         for indx, safety in enumerate(safety_data):
             schedule.set("Schedule.{}".format(safety_key[indx]), safety)
@@ -273,34 +261,6 @@
                 raise ValueError("Unable to set m_szStepCtrlType for voltage")
 
         # Flow control steps
-<<<<<<< HEAD
-        elif step_abs['StepMode'] is None and step_abs['StepType'] in ['Loop 1', 'Do 1',
-                                                                       'Loop 2', 'Do 2',
-                                                                       'AdvCycle', 'End']:
-            if step_abs['StepType'] == 'AdvCycle':
-                blank_step['m_szStepCtrlType'] = "Set Variable(s)"
-                blank_step['m_szCtrlValue'] = '15'
-                blank_step['m_szExtCtrlValue1'] = '1'
-                blank_step['m_szExtCtrlValue2'] = '0'
-            elif 'Loop' in step_abs['StepType']:
-                loop_counter = int(re.search(r'\d+', step_abs['StepType']).group())
-                blank_step['m_szStepCtrlType'] = "Set Variable(s)"
-                blank_step['m_szCtrlValue'] = '0'
-                blank_step['m_szExtCtrlValue1'] = str(2 ** loop_counter)
-                blank_step['m_szExtCtrlValue2'] = '0'
-                assert isinstance(step_abs['Ends']['EndEntry'], OrderedDict)
-                loop_addendum = OrderedDict([('EndType', 'Loop Addendum'), ('Oper', '< '),
-                                            ('Step', step_flow_ctrl[step_index].split('-')[0]),
-                                             ('Value', step_abs['Ends']['EndEntry']['Value'])])
-                step_abs['Ends']['EndEntry'] = [loop_addendum, step_abs['Ends']['EndEntry']]
-
-            elif 'Do' in step_abs['StepType']:
-                loop_counter = int(re.search(r'\d+', step_abs['StepType']).group())
-                blank_step['m_szStepCtrlType'] = "Set Variable(s)"
-                blank_step['m_szCtrlValue'] = str(2 ** (loop_counter + 15))
-                blank_step['m_szExtCtrlValue1'] = '0'
-                blank_step['m_szExtCtrlValue2'] = '0'
-=======
         elif step_abs["StepMode"] is None and step_abs["StepType"] in [
             "Loop 1",
             "Do 1",
@@ -311,7 +271,7 @@
         ]:
             if step_abs["StepType"] == "AdvCycle":
                 blank_step["m_szStepCtrlType"] = "Set Variable(s)"
-                blank_step["m_szCtrlValue1"] = "0"
+                blank_step["m_szCtrlValue1"] = "15"
                 blank_step["m_szExtCtrlValue1"] = "1"
                 blank_step["m_szExtCtrlValue1"] = "0"
             elif "Loop" in step_abs["StepType"]:
@@ -340,7 +300,6 @@
                 blank_step["m_szCtrlValue1"] = str(2 ** (loop_counter + 15))
                 blank_step["m_szExtCtrlValue1"] = "0"
                 blank_step["m_szExtCtrlValue1"] = "0"
->>>>>>> 0fe4c026
 
             else:
                 blank_step["m_szStepCtrlType"] = "Rest"
@@ -394,13 +353,6 @@
                 report_index = 0
                 limit_start = len(step_abs["Ends"]["EndEntry"])
                 limit_key = "Limit{}".format(str(report_index + limit_start))
-<<<<<<< HEAD
-                blank_step[limit_key] = OrderedDict(self.convert_report_to_logging_limit(report))
-            elif isinstance(step_abs['Ends']['EndEntry'], list):
-                blank_step['m_uLimitNum'] = blank_step['m_uLimitNum'] + len(step_abs['Reports']['ReportEntry'])
-                for report_index, report in enumerate(step_abs['Reports']['ReportEntry']):
-                    limit_start = len(step_abs['Ends']['EndEntry'])
-=======
                 blank_step[limit_key] = OrderedDict(
                     self.convert_report_to_logging_limit(report)
                 )
@@ -412,7 +364,6 @@
                     step_abs["Reports"]["ReportEntry"]
                 ):
                     limit_start = len(step_abs["Ends"]["EndEntry"])
->>>>>>> 0fe4c026
                     limit_key = "Limit{}".format(str(report_index + limit_start))
                     blank_step[limit_key] = OrderedDict(
                         self.convert_report_to_logging_limit(report)
