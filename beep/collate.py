--- conflicted
+++ resolved
@@ -228,11 +228,8 @@
     """
     # chdir into beep root
     pwd = os.getcwd()
-<<<<<<< HEAD
-    os.chdir(os.environ.get("BEEP_ROOT", "/"))
-=======
     os.chdir(os.environ.get("BEEP_PROCESSING_DIR", "/"))
->>>>>>> 9d31140a
+
     if not os.path.exists(SRC_DIR):
         os.makedirs(SRC_DIR)
     if not os.path.exists(DEST_DIR):
