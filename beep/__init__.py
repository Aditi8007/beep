--- conflicted
+++ resolved
@@ -23,11 +23,7 @@
 # Versioning.  The python code version is frequently tagged
 # with a commit hash from the repo, which is supplied via
 # an environment variable by the integration build procedure
-<<<<<<< HEAD
-__version__ = "2020.11.4.14"
-=======
 __version__ = "2020.11.5.13"
->>>>>>> cca82e75
 VERSION_TAG = os.environ.get("BEEP_VERSION_TAG")
 if VERSION_TAG is not None:
     __version__ = "-".join([__version__, VERSION_TAG])
