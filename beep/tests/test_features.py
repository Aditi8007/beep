--- conflicted
+++ resolved
@@ -35,10 +35,7 @@
             response = kinesis.list_streams()
             self.events_mode = "test"
         except Exception as e:
-<<<<<<< HEAD
-=======
             warnings.warn("Cloud resources not configured")
->>>>>>> 9d31140a
             self.events_mode = "events_off"
 
     def test_feature_generation_full_model(self):
